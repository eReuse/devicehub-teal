import itertools
import json
from pathlib import Path
from typing import Set

import click
import click_spinner
import ereuse_utils.cli
import yaml
from ereuse_utils.test import ANY

from ereuse_devicehub.client import UserClient
from ereuse_devicehub.db import db
from ereuse_devicehub.resources.action import models as m
from ereuse_devicehub.resources.agent.models import Person
from ereuse_devicehub.resources.device.models import Device
from ereuse_devicehub.resources.lot.models import Lot
from ereuse_devicehub.resources.tag.model import Tag
from ereuse_devicehub.resources.user import User


class Dummy:
    TAGS = (
        'tag1',
        'tag2',
        'tag3'
    )
    """Tags to create."""
    ET = (
        ('DT-AAAAA', 'A0000000000001'),
        ('DT-BBBBB', 'A0000000000002'),
        ('DT-CCCCC', 'A0000000000003'),
        ('DT-BRRAB', '04970DA2A15984'),
        ('DT-XXXXX', '04e4bc5af95980')
    )
    """eTags to create."""
    ORG = 'eReuse.org CAT', '-t', 'G-60437761', '-c', 'ES'
    """An organization to create."""

    def __init__(self, app) -> None:
        super().__init__()
        self.app = app
        self.app.cli.command('dummy', short_help='Creates dummy devices and users.')(self.run)

    @click.option('--tag-url', '-tu',
                  type=ereuse_utils.cli.URL(scheme=True, host=True, path=False),
                  default='http://localhost:8081',
                  help='The base url (scheme and host) of the tag provider.')
    @click.option('--tag-token', '-tt',
                  type=click.UUID,
                  default='899c794e-1737-4cea-9232-fdc507ab7106',
                  help='The token provided by the tag provider. It is an UUID.')
    @click.confirmation_option(prompt='This command (re)creates the DB from scratch.'
                                      'Do you want to continue?')
    def run(self, tag_url, tag_token):
        runner = self.app.test_cli_runner()
        self.app.init_db('Dummy',
                         'ACME',
                         'acme-id',
                         tag_url,
                         tag_token,
                         erase=True,
                         common=True)
        print('Creating stuff...'.ljust(30), end='')
        with click_spinner.spinner():
            out = runner.invoke('org', 'add', *self.ORG).output
            org_id = json.loads(out)['id']
            user1 = self.user_client('user@dhub.com', '1234', 'user1')
            user2 = self.user_client('user2@dhub.com', '1234', 'user2')
            user3 = self.user_client('user3@dhub.com', '1234', 'user3')
            user4 = self.user_client('user4@dhub.com', '1234', 'user4')

            # todo put user's agent into Org
            for id in self.TAGS:
                user1.post({'id': id}, res=Tag)
            for id, sec in self.ET:
                runner.invoke('tag', 'add', id,
                              '-p', 'https://t.devicetag.io',
                              '-s', sec,
                              '-u', user1.user["id"],
                              '-o', org_id)
            # create tag for pc-laudem
            runner.invoke('tag', 'add', 'tagA',
                          '-p', 'https://t.devicetag.io',
                          '-u', user1.user["id"],
                          '-s', 'tagA-secondary')
        files = tuple(Path(__file__).parent.joinpath('files').iterdir())
        print('done.')
        sample_pc = None  # We treat this one as a special sample for demonstrations
        pcs = set()  # type: Set[int]
        with click.progressbar(files, label='Creating devices...'.ljust(28)) as bar:
            for path in bar:
                with path.open() as f:
                    snapshot = yaml.load(f)
                s, _ = user1.post(res=m.Snapshot, data=snapshot)
                if s.get('uuid', None) == 'ec23c11b-80b6-42cd-ac5c-73ba7acddbc4':
                    sample_pc = s['device']['id']
                else:
                    pcs.add(s['device']['id'])
                if s.get('uuid', None) == 'de4f495e-c58b-40e1-a33e-46ab5e84767e':  # oreo
                    # Make one hdd ErasePhysical
                    hdd = next(hdd for hdd in s['components'] if hdd['type'] == 'HardDrive')
                    user1.post({'type': 'ErasePhysical', 'method': 'Shred', 'device': hdd['id']},
                               res=m.Action)
        assert sample_pc
        print('PC sample is', sample_pc)
        # Link tags and eTags
        for tag, pc in zip((self.TAGS[1], self.TAGS[2], self.ET[0][0], self.ET[1][1]), pcs):
            user1.put({}, res=Tag, item='{}/device/{}'.format(tag, pc), status=204)

        # Perform generic actions
        for pc, model in zip(pcs,
                             {m.ToRepair, m.Repair, m.ToPrepare, m.Ready, m.ToPrepare,
                              m.Prepare}):
            user1.post({'type': model.t, 'devices': [pc]}, res=m.Action)

        # Perform a Sell to several devices
<<<<<<< HEAD
        user1.post(
            {
                'type': m.Sell.t,
                'devices': list(itertools.islice(pcs, len(pcs) // 2))
            },
            res=m.Action)
=======
        # user1.post(
            # {
                # 'type': m.Sell.t,
                # 'to': user1.user['individuals'][0]['id'],
                # 'devices': list(itertools.islice(pcs, len(pcs) // 2))
            # },
            # res=m.Action)
>>>>>>> 9d4e0d93

        lot_user, _ = user1.post({'name': 'LoteStephan'}, res=Lot)

        lot_user2, _ = user2.post({'name': 'LoteSergio'}, res=Lot)

        lot_user3, _ = user3.post({'name': 'LoteManos'}, res=Lot)

        lot_user4, _ = user4.post({'name': 'LoteJordi'}, res=Lot)

        lot, _ = user1.post({},
                            res=Lot,
                            item='{}/devices'.format(lot_user['id']),
                            query=[('id', pc) for pc in itertools.islice(pcs, 1, 4)])
        assert len(lot['devices'])

        lot2, _ = user2.post({},
                             res=Lot,
                             item='{}/devices'.format(lot_user2['id']),
                             query=[('id', pc) for pc in itertools.islice(pcs, 4, 6)])

        lot3, _ = user3.post({},
                             res=Lot,
                             item='{}/devices'.format(lot_user3['id']),
                             query=[('id', pc) for pc in itertools.islice(pcs, 11, 14)])

        lot4, _ = user4.post({},
                             res=Lot,
                             item='{}/devices'.format(lot_user4['id']),
                             query=[('id', pc) for pc in itertools.islice(pcs, 14, 16)])

        # Keep this at the bottom
        inventory, _ = user1.get(res=Device)
        assert len(inventory['items'])

        i, _ = user1.get(res=Device, query=[('search', 'intel')])
        assert 12 == len(i['items'])
        i, _ = user1.get(res=Device, query=[('search', 'pc')])
        assert 14 == len(i['items'])

        # Let's create a set of actions for the pc device
        # Make device Ready

        user1.post({'type': m.ToPrepare.t, 'devices': [sample_pc]}, res=m.Action)
        user1.post({'type': m.Prepare.t, 'devices': [sample_pc]}, res=m.Action)
        user1.post({'type': m.Ready.t, 'devices': [sample_pc]}, res=m.Action)
        user1.post({'type': m.Price.t, 'device': sample_pc, 'currency': 'EUR', 'price': 85},
                   res=m.Action)

        # todo test reserve
<<<<<<< HEAD
        user1.post(  # Sell device
            {
                'type': m.Sell.t,
                'devices': [sample_pc]
            },
            res=m.Action)
=======
        # user1.post(  # Sell device
            # {
                # 'type': m.Sell.t,
                # 'to': user1.user['individuals'][0]['id'],
                # 'devices': [sample_pc]
            # },
            # res=m.Action)
>>>>>>> 9d4e0d93
        # todo Receive

        user1.get(res=Device, item=sample_pc)  # Test
        anonymous = self.app.test_client()
        html, _ = anonymous.get(res=Device, item=sample_pc, accept=ANY)
        assert 'intel core2 duo cpu' in html

        # For netbook: to preapre -> torepair -> to dispose -> disposed
        print('⭐ Done.')

    def user_client(self, email: str, password: str, name: str):
        user = User(email=email, password=password)

        user.individuals.add(Person(name=name))
        db.session.add(user)

        db.session.commit()
        client = UserClient(self.app, user.email, password,
                            response_wrapper=self.app.response_class)
        client.login()
        return client<|MERGE_RESOLUTION|>--- conflicted
+++ resolved
@@ -115,14 +115,6 @@
             user1.post({'type': model.t, 'devices': [pc]}, res=m.Action)
 
         # Perform a Sell to several devices
-<<<<<<< HEAD
-        user1.post(
-            {
-                'type': m.Sell.t,
-                'devices': list(itertools.islice(pcs, len(pcs) // 2))
-            },
-            res=m.Action)
-=======
         # user1.post(
             # {
                 # 'type': m.Sell.t,
@@ -130,7 +122,6 @@
                 # 'devices': list(itertools.islice(pcs, len(pcs) // 2))
             # },
             # res=m.Action)
->>>>>>> 9d4e0d93
 
         lot_user, _ = user1.post({'name': 'LoteStephan'}, res=Lot)
 
@@ -180,14 +171,6 @@
                    res=m.Action)
 
         # todo test reserve
-<<<<<<< HEAD
-        user1.post(  # Sell device
-            {
-                'type': m.Sell.t,
-                'devices': [sample_pc]
-            },
-            res=m.Action)
-=======
         # user1.post(  # Sell device
             # {
                 # 'type': m.Sell.t,
@@ -195,7 +178,6 @@
                 # 'devices': [sample_pc]
             # },
             # res=m.Action)
->>>>>>> 9d4e0d93
         # todo Receive
 
         user1.get(res=Device, item=sample_pc)  # Test
