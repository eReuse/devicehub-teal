import copy
import json
from json.decoder import JSONDecodeError

from boltons.urlutils import URL
from flask import g, request
from flask_wtf import FlaskForm
from sqlalchemy.util import OrderedSet
from wtforms import (
    BooleanField, DateField, FileField, FloatField, Form, HiddenField,
    IntegerField, MultipleFileField, SelectField, StringField, TextAreaField,
    URLField, validators)
from wtforms.fields import FormField
from wtforms.validators import ValidationError

from ereuse_devicehub.db import db
from ereuse_devicehub.resources.action.models import RateComputer, Snapshot
from ereuse_devicehub.resources.action.rate.v1_0 import CannotRate
from ereuse_devicehub.resources.action.schemas import \
    Snapshot as SnapshotSchema
from ereuse_devicehub.resources.action.views.snapshot import (
    move_json, save_json)
from ereuse_devicehub.resources.device.models import (
    SAI, Cellphone, Computer, Device, Keyboard, MemoryCardReader, Monitor,
    Mouse, Smartphone, Tablet)
from ereuse_devicehub.resources.device.sync import Sync
from ereuse_devicehub.resources.documents.models import DataWipeDocument
from ereuse_devicehub.resources.enums import Severity, SnapshotSoftware
from ereuse_devicehub.resources.hash_reports import insert_hash
from ereuse_devicehub.resources.lot.models import Lot
from ereuse_devicehub.resources.tag.model import Tag
from ereuse_devicehub.resources.tradedocument.models import TradeDocument
from ereuse_devicehub.resources.user.exceptions import InsufficientPermission
from ereuse_devicehub.resources.user.models import User


class LotDeviceForm(FlaskForm):
    lot = StringField('Lot', [validators.UUID()])
    devices = StringField('Devices', [validators.length(min=1)])

    def validate(self, extra_validators=None):
        is_valid = super().validate(extra_validators)

        if not is_valid:
            return False

        self._lot = (
            Lot.query.filter(Lot.id == self.lot.data)
            .filter(Lot.owner_id == g.user.id)
            .one()
        )

        devices = set(self.devices.data.split(","))
        self._devices = (
            Device.query.filter(Device.id.in_(devices))
            .filter(Device.owner_id == g.user.id)
            .distinct()
            .all()
        )

        return bool(self._devices)

    def save(self):
        trade = self._lot.trade
        if trade:
            for dev in self._devices:
                if not trade in dev.actions:
                    trade.devices.add(dev)

        self._lot.devices.update(self._devices)
        db.session.add(self._lot)
        db.session.commit()

    def remove(self):
        self._lot.devices.difference_update(self._devices)
        db.session.add(self._lot)
        db.session.commit()


class LotForm(FlaskForm):
    name = StringField('Name', [validators.length(min=1)])

    def __init__(self, *args, **kwargs):
        self.id = kwargs.pop('id', None)
        self.instance = None
        if self.id:
            self.instance = (
                Lot.query.filter(Lot.id == self.id)
                .filter(Lot.owner_id == g.user.id)
                .one()
            )
        super().__init__(*args, **kwargs)
        if self.instance and not self.name.data:
            self.name.data = self.instance.name

    def save(self):
        if not self.id:
            self.instance = Lot(name=self.name.data)

        self.populate_obj(self.instance)

        if not self.id:
            self.id = self.instance.id
            db.session.add(self.instance)
            db.session.commit()
            return self.id

        db.session.commit()
        return self.id

    def remove(self):
        if self.instance and not self.instance.devices:
            self.instance.delete()
            db.session.commit()
        return self.instance


class UploadSnapshotForm(FlaskForm):
    snapshot = MultipleFileField('Select a Snapshot File', [validators.DataRequired()])

    def validate(self, extra_validators=None):
        is_valid = super().validate(extra_validators)

        if not is_valid:
            return False

        data = request.files.getlist(self.snapshot.name)
        if not data:
            return False
        self.snapshots = []
        self.result = {}
        for d in data:
            filename = d.filename
            self.result[filename] = 'Not processed'
            d = d.stream.read()
            if not d:
                self.result[filename] = 'Error this snapshot is empty'
                continue

            try:
                d_json = json.loads(d)
            except JSONDecodeError:
                self.result[filename] = 'Error this snapshot is not a json'
                continue

            uuid_snapshot = d_json.get('uuid')
            if Snapshot.query.filter(Snapshot.uuid == uuid_snapshot).all():
                self.result[filename] = 'Error this snapshot exist'
                continue

            self.snapshots.append((filename, d_json))

        if not self.snapshots:
            return False

        return True

    def save(self):
        if any([x == 'Error' for x in self.result.values()]):
            return
        # result = []
        self.sync = Sync()
        schema = SnapshotSchema()
        # self.tmp_snapshots = app.config['TMP_SNAPSHOTS']
        # TODO @cayop get correct var config
        self.tmp_snapshots = '/tmp/'
        for filename, snapshot_json in self.snapshots:
            path_snapshot = save_json(snapshot_json, self.tmp_snapshots, g.user.email)
            snapshot_json.pop('debug', None)
            snapshot_json = schema.load(snapshot_json)
            response = self.build(snapshot_json)

            if hasattr(response, 'type'):
                self.result[filename] = 'Ok'
            else:
                self.result[filename] = 'Error'

            move_json(self.tmp_snapshots, path_snapshot, g.user.email)

        db.session.commit()
        return response

    def build(self, snapshot_json):
        # this is a copy adaptated from ereuse_devicehub.resources.action.views.snapshot
        device = snapshot_json.pop('device')  # type: Computer
        components = None
        if snapshot_json['software'] == (
            SnapshotSoftware.Workbench or SnapshotSoftware.WorkbenchAndroid
        ):
            components = snapshot_json.pop('components', None)  # type: List[Component]
            if isinstance(device, Computer) and device.hid:
                device.add_mac_to_hid(components_snap=components)
        snapshot = Snapshot(**snapshot_json)

        # Remove new actions from devices so they don't interfere with sync
        actions_device = set(e for e in device.actions_one)
        device.actions_one.clear()
        if components:
            actions_components = tuple(
                set(e for e in c.actions_one) for c in components
            )
            for component in components:
                component.actions_one.clear()

        assert not device.actions_one
        assert all(not c.actions_one for c in components) if components else True
        db_device, remove_actions = self.sync.run(device, components)

        del device  # Do not use device anymore
        snapshot.device = db_device
        snapshot.actions |= remove_actions | actions_device  # Set actions to snapshot
        # commit will change the order of the components by what
        # the DB wants. Let's get a copy of the list so we preserve order
        ordered_components = OrderedSet(x for x in snapshot.components)

        # Add the new actions to the db-existing devices and components
        db_device.actions_one |= actions_device
        if components:
            for component, actions in zip(ordered_components, actions_components):
                component.actions_one |= actions
                snapshot.actions |= actions

        if snapshot.software == SnapshotSoftware.Workbench:
            # Check ownership of (non-component) device to from current.user
            if db_device.owner_id != g.user.id:
                raise InsufficientPermission()
            # Compute ratings
            try:
                rate_computer, price = RateComputer.compute(db_device)
            except CannotRate:
                pass
            else:
                snapshot.actions.add(rate_computer)
                if price:
                    snapshot.actions.add(price)
        elif snapshot.software == SnapshotSoftware.WorkbenchAndroid:
            pass  # TODO try except to compute RateMobile
        # Check if HID is null and add Severity:Warning to Snapshot
        if snapshot.device.hid is None:
            snapshot.severity = Severity.Warning

        db.session.add(snapshot)
        return snapshot


class NewDeviceForm(FlaskForm):
    type = StringField('Type', [validators.DataRequired()])
    label = StringField('Label')
    serial_number = StringField('Seria Number', [validators.DataRequired()])
    model = StringField('Model', [validators.DataRequired()])
    manufacturer = StringField('Manufacturer', [validators.DataRequired()])
    appearance = StringField('Appearance', [validators.Optional()])
    functionality = StringField('Functionality', [validators.Optional()])
    brand = StringField('Brand')
    generation = IntegerField('Generation')
    version = StringField('Version')
    weight = FloatField('Weight', [validators.DataRequired()])
    width = FloatField('Width', [validators.DataRequired()])
    height = FloatField('Height', [validators.DataRequired()])
    depth = FloatField('Depth', [validators.DataRequired()])
    variant = StringField('Variant', [validators.Optional()])
    sku = StringField('SKU', [validators.Optional()])
    image = StringField('Image', [validators.Optional(), validators.URL()])
    imei = IntegerField('IMEI', [validators.Optional()])
    meid = StringField('MEID', [validators.Optional()])
    resolution = IntegerField('Resolution width', [validators.Optional()])
    screen = FloatField('Screen size', [validators.Optional()])

    def __init__(self, *args, **kwargs):
        super().__init__(*args, **kwargs)
        self.devices = {
            "Smartphone": Smartphone,
            "Tablet": Tablet,
            "Cellphone": Cellphone,
            "Monitor": Monitor,
            "Mouse": Mouse,
            "Keyboard": Keyboard,
            "SAI": SAI,
            "MemoryCardReader": MemoryCardReader,
        }

        if not self.generation.data:
            self.generation.data = 1

        if not self.weight.data:
            self.weight.data = 0.1

        if not self.height.data:
            self.height.data = 0.1

        if not self.width.data:
            self.width.data = 0.1

        if not self.depth.data:
            self.depth.data = 0.1

    def validate(self, extra_validators=None):
        error = ["Not a correct value"]
        is_valid = super().validate(extra_validators)

        if self.generation.data < 1:
            self.generation.errors = error
            is_valid = False

        if self.weight.data < 0.1:
            self.weight.errors = error
            is_valid = False

        if self.height.data < 0.1:
            self.height.errors = error
            is_valid = False

        if self.width.data < 0.1:
            self.width.errors = error
            is_valid = False

        if self.depth.data < 0.1:
            self.depth.errors = error
            is_valid = False

        if self.imei.data:
            if not 13 < len(str(self.imei.data)) < 17:
                self.imei.errors = error
                is_valid = False

        if self.meid.data:
            meid = self.meid.data
            if not 13 < len(meid) < 17:
                is_valid = False
            try:
                int(meid, 16)
            except ValueError:
                self.meid.errors = error
                is_valid = False

        if not is_valid:
            return False

        if self.image.data == '':
            self.image.data = None
        if self.manufacturer.data:
            self.manufacturer.data = self.manufacturer.data.lower()
        if self.model.data:
            self.model.data = self.model.data.lower()
        if self.serial_number.data:
            self.serial_number.data = self.serial_number.data.lower()

        return True

    def save(self):

        json_snapshot = {
            'type': 'Snapshot',
            'software': 'Web',
            'version': '11.0',
            'device': {
                'type': self.type.data,
                'model': self.model.data,
                'manufacturer': self.manufacturer.data,
                'serialNumber': self.serial_number.data,
                'brand': self.brand.data,
                'version': self.version.data,
                'generation': self.generation.data,
                'sku': self.sku.data,
                'weight': self.weight.data,
                'width': self.width.data,
                'height': self.height.data,
                'depth': self.depth.data,
                'variant': self.variant.data,
                'image': self.image.data,
            },
        }

        if self.appearance.data or self.functionality.data:
            json_snapshot['device']['actions'] = [
                {
                    'type': 'VisualTest',
                    'appearanceRange': self.appearance.data,
                    'functionalityRange': self.functionality.data,
                }
            ]

        upload_form = UploadSnapshotForm()
        upload_form.sync = Sync()

        schema = SnapshotSchema()
        self.tmp_snapshots = '/tmp/'
        path_snapshot = save_json(json_snapshot, self.tmp_snapshots, g.user.email)
        snapshot_json = schema.load(json_snapshot)

        if self.type.data == 'Monitor':
            snapshot_json['device'].resolution_width = self.resolution.data
            snapshot_json['device'].size = self.screen.data

        if self.type.data in ['Smartphone', 'Tablet', 'Cellphone']:
            snapshot_json['device'].imei = self.imei.data
            snapshot_json['device'].meid = self.meid.data

        snapshot = upload_form.build(snapshot_json)

        move_json(self.tmp_snapshots, path_snapshot, g.user.email)
        if self.type.data == 'Monitor':
            snapshot.device.resolution = self.resolution.data
            snapshot.device.screen = self.screen.data

        db.session.commit()
        return snapshot


class TagForm(FlaskForm):
    code = StringField('Code', [validators.length(min=1)])

    def validate(self, extra_validators=None):
        error = ["This value is being used"]
        is_valid = super().validate(extra_validators)
        if not is_valid:
            return False
        tag = Tag.query.filter(Tag.id == self.code.data).all()
        if tag:
            self.code.errors = error
            return False

        return True

    def save(self):
        self.instance = Tag(id=self.code.data)
        db.session.add(self.instance)
        db.session.commit()
        return self.instance

    def remove(self):
        if not self.instance.device and not self.instance.provider:
            self.instance.delete()
            db.session.commit()
        return self.instance


class TagUnnamedForm(FlaskForm):
    amount = IntegerField('amount')

    def save(self):
        num = self.amount.data
        tags_id, _ = g.tag_provider.post('/', {}, query=[('num', num)])
        tags = [Tag(id=tag_id, provider=g.inventory.tag_provider) for tag_id in tags_id]
        db.session.add_all(tags)
        db.session.commit()
        return tags


class TagDeviceForm(FlaskForm):
    tag = SelectField('Tag', choices=[])
    device = StringField('Device', [validators.Optional()])

    def __init__(self, *args, **kwargs):
        self.delete = kwargs.pop('delete', None)
        self.device_id = kwargs.pop('device', None)

        super().__init__(*args, **kwargs)

        if self.delete:
            tags = Tag.query.filter(Tag.owner_id == g.user.id).filter(
                Tag.device_id == self.device_id
            )
        else:
            tags = Tag.query.filter(Tag.owner_id == g.user.id).filter(
                Tag.device_id == None
            )

        self.tag.choices = [(tag.id, tag.id) for tag in tags]

    def validate(self, extra_validators=None):
        is_valid = super().validate(extra_validators)

        if not is_valid:
            return False

        self._tag = (
            Tag.query.filter(Tag.id == self.tag.data)
            .filter(Tag.owner_id == g.user.id)
            .one()
        )

        if not self.delete and self._tag.device_id:
            self.tag.errors = [("This tag is actualy in use.")]
            return False

        if self.device.data:
            try:
                self.device.data = int(self.device.data.split(',')[-1])
            except:
                self.device.data = None

        if self.device_id or self.device.data:
            self.device_id = self.device_id or self.device.data
            self._device = (
                Device.query.filter(Device.id == self.device_id)
                .filter(Device.owner_id == g.user.id)
                .one()
            )

        return True

    def save(self):
        self._tag.device_id = self._device.id
        db.session.add(self._tag)
        db.session.commit()

    def remove(self):
        self._tag.device = None
        db.session.add(self._tag)
        db.session.commit()


class NewActionForm(FlaskForm):
    name = StringField(
        'Name',
        [validators.length(max=50)],
        description="A name or title of the event. Something to look for.",
    )
    devices = HiddenField()
    date = DateField(
        'Date',
        [validators.Optional()],
        description="""When the action ends. For some actions like booking
                                    the time when it expires, for others like renting the
                                    time that the end rents. For specific actions, it is the
                                    time in which they are carried out; differs from created
                                    in that created is where the system receives the action.""",
    )
    severity = SelectField(
        'Severity',
        choices=[(v.name, v.name) for v in Severity],
        description="""An indicator that evaluates the execution of the event.
                                          For example, failed events are set to Error""",
    )
    description = TextAreaField('Description')
    lot = HiddenField()
    type = HiddenField()

    def validate(self, extra_validators=None):
        is_valid = self.generic_validation(extra_validators=extra_validators)

        if not is_valid:
            return False

        self._devices = OrderedSet()
        if self.devices.data:
            devices = set(self.devices.data.split(","))
            self._devices = OrderedSet(
                Device.query.filter(Device.id.in_(devices))
                .filter(Device.owner_id == g.user.id)
                .all()
            )

            if not self._devices:
                return False

        return True

    def generic_validation(self, extra_validators=None):
        # Some times we want check validations without devices list
        return super().validate(extra_validators)

    def save(self):
        Model = db.Model._decl_class_registry.data[self.type.data]()
        self.instance = Model()
        devices = self.devices.data
        severity = self.severity.data
        self.devices.data = self._devices
        self.severity.data = Severity[self.severity.data]

        self.populate_obj(self.instance)
        db.session.add(self.instance)
        db.session.commit()

        self.devices.data = devices
        self.severity.data = severity

        return self.instance

    def check_valid(self):
        if self.type.data in ['', None]:
            return

        if not self.validate():
            return self.type.data


class AllocateForm(NewActionForm):
    start_time = DateField('Start time')
    end_time = DateField('End time')
    final_user_code = StringField('Final user code', [validators.length(max=50)])
    transaction = StringField('Transaction', [validators.length(max=50)])
    end_users = IntegerField('End users')

    def validate(self, extra_validators=None):
        is_valid = super().validate(extra_validators)

        start_time = self.start_time.data
        end_time = self.end_time.data
        if start_time and end_time and end_time < start_time:
            error = ['The action cannot finish before it starts.']
            self.start_time.errors = error
            self.end_time.errors = error
            is_valid = False

        if not self.end_users.data:
            self.end_users.errors = ["You need to specify a number of users"]
            is_valid = False

        return is_valid


class DataWipeDocumentForm(Form):
    date = DateField(
        'Date', [validators.Optional()], description="Date when was data wipe"
    )
    url = URLField(
        'Url', [validators.Optional()], description="Url where the document resides"
    )
    success = BooleanField(
        'Success', [validators.Optional()], description="The erase was success or not?"
    )
    software = StringField(
        'Software',
        [validators.Optional()],
        description="Which software has you use for erase the disks",
    )
    id_document = StringField(
        'Document Id',
        [validators.Optional()],
        description="Identification number of document",
    )
    file_name = FileField(
        'File',
        [validators.DataRequired()],
        description="""This file is not stored on our servers, it is only used to
                                  generate a digital signature and obtain the name of the file.""",
    )

    def validate(self, extra_validators=None):
        is_valid = super().validate(extra_validators)

        return is_valid

    def save(self, commit=True):
        file_name = ''
        file_hash = ''
        if self.file_name.data:
            file_name = self.file_name.data.filename
            file_hash = insert_hash(self.file_name.data.read(), commit=False)

        self.url.data = URL(self.url.data)
        self._obj = DataWipeDocument(
            document_type='DataWipeDocument',
        )
        self.populate_obj(self._obj)
        self._obj.file_name = file_name
        self._obj.file_hash = file_hash
        db.session.add(self._obj)
        if commit:
            db.session.commit()

        return self._obj


class DataWipeForm(NewActionForm):
    document = FormField(DataWipeDocumentForm)

    def save(self):
        self.document.form.save(commit=False)

        Model = db.Model._decl_class_registry.data[self.type.data]()
        self.instance = Model()
        devices = self.devices.data
        severity = self.severity.data
        self.devices.data = self._devices
        self.severity.data = Severity[self.severity.data]

        document = copy.copy(self.document)
        del self.document
        self.populate_obj(self.instance)
        self.instance.document = document.form._obj
        db.session.add(self.instance)
        db.session.commit()

        self.devices.data = devices
        self.severity.data = severity
        self.document = document

        return self.instance


class TradeForm(NewActionForm):
    user_from = StringField(
        'Supplier',
        [validators.Optional()],
        description="Please enter the supplier's email address",
        render_kw={'data-email': ""},
    )
    user_to = StringField(
        'Receiver',
        [validators.Optional()],
        description="Please enter the receiver's email address",
        render_kw={'data-email': ""},
    )
    confirm = BooleanField(
        'Confirm',
        [validators.Optional()],
        default=True,
        description="I need confirmation from the other user for every device and document.",
    )
    code = StringField(
        'Code',
        [validators.Optional()],
        description="If you don't need confirm, you need put a code for trace the user in the statistics.",
    )

    def __init__(self, *args, **kwargs):
        super().__init__(*args, **kwargs)
        self.user_from.render_kw['data-email'] = g.user.email
        self.user_to.render_kw['data-email'] = g.user.email
        self._lot = (
            Lot.query.filter(Lot.id == self.lot.data)
            .filter(Lot.owner_id == g.user.id)
            .one()
        )

    def validate(self, extra_validators=None):
        is_valid = self.generic_validation(extra_validators=extra_validators)
        email_from = self.user_from.data
        email_to = self.user_to.data

        if not self.confirm.data and not self.code.data:
            self.code.errors = ["If you don't want to confirm, you need a code"]
            is_valid = False

        if (
            self.confirm.data
            and not (email_from and email_to)
            or email_to == email_from
            or g.user.email not in [email_from, email_to]
        ):

            errors = ["If you want confirm, you need a correct email"]
            self.user_to.errors = errors
            self.user_from.errors = errors

            is_valid = False

        if self.confirm.data and is_valid:
            user_to = User.query.filter_by(email=email_to).first() or g.user
            user_from = User.query.filter_by(email=email_from).first() or g.user
            if user_to == user_from:
                is_valid = False
            else:
                self.db_user_to = user_to
                self.db_user_from = user_from

        self.has_errors = not is_valid
        return is_valid

    def save(self, commit=True):
        if self.has_errors:
            raise ValueError(
                "The %s could not be saved because the data didn't validate."
                % (self.instance._meta.object_name)
            )
        if not self.confirm.data:
            self.create_phantom_account()
        self.prepare_instance()
        self.create_automatic_trade()

        if commit:
            db.session.commit()

        return self.instance

    def prepare_instance(self):
        Model = db.Model._decl_class_registry.data['Trade']()
        self.instance = Model()
        self.instance.user_from = self.db_user_from
        self.instance.user_to = self.db_user_to
        self.instance.lot_id = self._lot.id
        self.instance.devices = self._lot.devices
        self.instance.code = self.code.data
        self.instance.confirm = self.confirm.data
        self.instance.date = self.date.data
        self.instance.name = self.name.data
        self.instance.description = self.description.data
        db.session.add(self.instance)

    def create_phantom_account(self):
        """
        If exist both users not to do nothing
        If exist from but not to:
            search if exist in the DB
                if exist use it
                else create new one
        The same if exist to but not from

        """
        user_from = self.user_from.data
        user_to = self.user_to.data
        code = self.code.data

        if user_from and user_to:
            #  both users exist, no further action is necessary
            return

        # Create receiver (to) phantom account
        if user_from and not user_to:
            assert g.user.email == user_from
<<<<<<< HEAD
            user = self.get_or_create_user(code)
=======
>>>>>>> d4e61d99
            self.user_from = g.user
            self.user_to = self.get_or_create_user(code)
            return

        # Create supplier (from) phantom account
        if not user_from and user_to:
            assert g.user.email == user_to
<<<<<<< HEAD
            user = self.get_or_create_user(code)
            self.user_from = user
=======
            self.user_from = self.get_or_create_user(code)
>>>>>>> d4e61d99
            self.user_to = g.user

    def get_or_create_user(self, code):
        email = "{}_{}@dhub.com".format(str(g.user.id), code)
        user = User.query.filter_by(email=email).first()
        if not user:
            user = User(email=email, password='', active=False, phantom=True)
            db.session.add(user)
        return user

    def create_automatic_trade(self):
        # This method change the ownership of devices
        # do nothing if an explicit confirmation is required
        if self.confirm.data:
            return

        # Change the owner for every devices
        for dev in self._lot.devices:
            dev.change_owner(self.db_user_to)

    def check_valid(self):
        if self.user_from.data == self.user_to.data:
            return

        if self.user_from.data == g.user.email:
            return 'user_to'

        if self.user_to.data == g.user.email:
            return 'user_from'


class TradeDocumentForm(FlaskForm):
    url = URLField(
        'Url',
        [validators.Optional()],
        render_kw={'class': "form-control"},
        description="Url where the document resides",
    )
    description = StringField(
        'Description',
        [validators.Optional()],
        render_kw={'class': "form-control"},
        description="",
    )
    id_document = StringField(
        'Document Id',
        [validators.Optional()],
        render_kw={'class': "form-control"},
        description="Identification number of document",
    )
    date = DateField(
        'Date',
        [validators.Optional()],
        render_kw={'class': "form-control"},
        description="",
    )
    file_name = FileField(
        'File',
        [validators.DataRequired()],
        render_kw={'class': "form-control"},
        description="""This file is not stored on our servers, it is only used to
                                  generate a digital signature and obtain the name of the file.""",
    )

    def __init__(self, *args, **kwargs):
        lot_id = kwargs.pop('lot')
        super().__init__(*args, **kwargs)
        self._lot = Lot.query.filter(Lot.id == lot_id).one()

    def validate(self, extra_validators=None):
        is_valid = super().validate(extra_validators)

        if g.user not in [self._lot.trade.user_from, self._lot.trade.user_to]:
            is_valid = False

        return is_valid

    def save(self, commit=True):
        file_name = ''
        file_hash = ''
        if self.file_name.data:
            file_name = self.file_name.data.filename
            file_hash = insert_hash(self.file_name.data.read(), commit=False)

        self.url.data = URL(self.url.data)
        self._obj = TradeDocument(lot_id=self._lot.id)
        self.populate_obj(self._obj)
        self._obj.file_name = file_name
        self._obj.file_hash = file_hash
        db.session.add(self._obj)
        self._lot.trade.documents.add(self._obj)
        if commit:
            db.session.commit()

        return self._obj<|MERGE_RESOLUTION|>--- conflicted
+++ resolved
@@ -11,7 +11,6 @@
     IntegerField, MultipleFileField, SelectField, StringField, TextAreaField,
     URLField, validators)
 from wtforms.fields import FormField
-from wtforms.validators import ValidationError
 
 from ereuse_devicehub.db import db
 from ereuse_devicehub.resources.action.models import RateComputer, Snapshot
@@ -64,7 +63,7 @@
         trade = self._lot.trade
         if trade:
             for dev in self._devices:
-                if not trade in dev.actions:
+                if trade not in dev.actions:
                     trade.devices.add(dev)
 
         self._lot.devices.update(self._devices)
@@ -187,7 +186,7 @@
         if snapshot_json['software'] == (
             SnapshotSoftware.Workbench or SnapshotSoftware.WorkbenchAndroid
         ):
-            components = snapshot_json.pop('components', None)  # type: List[Component]
+            components = snapshot_json.pop('components', None)
             if isinstance(device, Computer) and device.hid:
                 device.add_mac_to_hid(components_snap=components)
         snapshot = Snapshot(**snapshot_json)
@@ -458,13 +457,11 @@
         super().__init__(*args, **kwargs)
 
         if self.delete:
-            tags = Tag.query.filter(Tag.owner_id == g.user.id).filter(
-                Tag.device_id == self.device_id
+            tags = Tag.query.filter(Tag.owner_id == g.user.id).filter_by(
+                device_id=self.device_id
             )
         else:
-            tags = Tag.query.filter(Tag.owner_id == g.user.id).filter(
-                Tag.device_id == None
-            )
+            tags = Tag.query.filter(Tag.owner_id == g.user.id).filter_by(device_id=None)
 
         self.tag.choices = [(tag.id, tag.id) for tag in tags]
 
@@ -811,10 +808,7 @@
         # Create receiver (to) phantom account
         if user_from and not user_to:
             assert g.user.email == user_from
-<<<<<<< HEAD
-            user = self.get_or_create_user(code)
-=======
->>>>>>> d4e61d99
+
             self.user_from = g.user
             self.user_to = self.get_or_create_user(code)
             return
@@ -822,12 +816,8 @@
         # Create supplier (from) phantom account
         if not user_from and user_to:
             assert g.user.email == user_to
-<<<<<<< HEAD
-            user = self.get_or_create_user(code)
-            self.user_from = user
-=======
+
             self.user_from = self.get_or_create_user(code)
->>>>>>> d4e61d99
             self.user_to = g.user
 
     def get_or_create_user(self, code):
