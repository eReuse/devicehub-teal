--- conflicted
+++ resolved
@@ -40,11 +40,7 @@
 from ereuse_devicehub.resources.device.models import (
     SAI,
     Cellphone,
-<<<<<<< HEAD
-=======
-    Computer,
     ComputerMonitor,
->>>>>>> 87942233
     Device,
     Keyboard,
     MemoryCardReader,
