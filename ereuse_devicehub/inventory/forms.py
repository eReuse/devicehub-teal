import copy
import json
from json.decoder import JSONDecodeError

from boltons.urlutils import URL
from flask import current_app as app
from flask import g, request
from flask_wtf import FlaskForm
from marshmallow import ValidationError
from sqlalchemy import or_
from sqlalchemy.util import OrderedSet
from wtforms import (
    BooleanField,
    DateField,
    FileField,
    FloatField,
    Form,
    HiddenField,
    IntegerField,
    MultipleFileField,
    SelectField,
    StringField,
    TextAreaField,
    URLField,
    validators,
)
from wtforms.fields import FormField

from ereuse_devicehub.db import db
from ereuse_devicehub.parser.models import SnapshotErrors
from ereuse_devicehub.parser.parser import ParseSnapshotLsHw
from ereuse_devicehub.parser.schemas import Snapshot_lite
from ereuse_devicehub.resources.action.models import Snapshot, Trade
from ereuse_devicehub.resources.action.schemas import Snapshot as SnapshotSchema
from ereuse_devicehub.resources.action.views.snapshot import (
    SnapshotMix,
    move_json,
    save_json,
)
from ereuse_devicehub.resources.device.models import (
    SAI,
    Cellphone,
    Device,
    Keyboard,
    MemoryCardReader,
    Monitor,
    Mouse,
    Smartphone,
    Tablet,
)
from ereuse_devicehub.resources.device.sync import Sync
from ereuse_devicehub.resources.documents.models import DataWipeDocument
from ereuse_devicehub.resources.enums import Severity
from ereuse_devicehub.resources.hash_reports import insert_hash
from ereuse_devicehub.resources.lot.models import Lot
from ereuse_devicehub.resources.tag.model import Tag
from ereuse_devicehub.resources.tradedocument.models import TradeDocument
from ereuse_devicehub.resources.user.models import User

DEVICES = {
    "All": ["All Devices", "All Components"],
    "Computer": [
        "All Computers",
        "Desktop",
        "Laptop",
        "Server",
    ],
    "Monitor": [
        "All Monitors",
        "ComputerMonitor",
        "Monitor",
        "TelevisionSet",
        "Projector",
    ],
    "Mobile, tablet & smartphone": [
        "All Mobile",
        "Mobile",
        "Tablet",
        "Smartphone",
        "Cellphone",
    ],
    "DataStorage": ["All DataStorage", "HardDrive", "SolidStateDrive"],
    "Accessories & Peripherals": [
        "All Peripherals",
        "GraphicCard",
        "Motherboard",
        "NetworkAdapter",
        "Processor",
        "RamModule",
        "SoundCard",
        "Battery",
        "Keyboard",
        "Mouse",
        "MemoryCardReader",
    ],
}

COMPUTERS = ['Desktop', 'Laptop', 'Server', 'Computer']

COMPONENTS = [
    'GraphicCard',
    'DataStorage',
    'HardDrive',
    'DataStorage',
    'SolidStateDrive',
    'Motherboard',
    'NetworkAdapter',
    'Processor',
    'RamModule',
    'SoundCard',
    'Display',
    'Battery',
    'Camera',
]

MONITORS = ["ComputerMonitor", "Monitor", "TelevisionSet", "Projector"]
MOBILE = ["Mobile", "Tablet", "Smartphone", "Cellphone"]
DATASTORAGE = ["HardDrive", "SolidStateDrive"]
PERIPHERALS = [
    "GraphicCard",
    "Motherboard",
    "NetworkAdapter",
    "Processor",
    "RamModule",
    "SoundCard",
    "Battery",
    "Keyboard",
    "Mouse",
    "MemoryCardReader",
]


class FilterForm(FlaskForm):
    filter = SelectField(
        '', choices=DEVICES, default="All Computers", render_kw={'class': "form-select"}
    )

    def __init__(self, lots, lot_id, *args, **kwargs):
        super().__init__(*args, **kwargs)
        self.lots = lots
        self.lot_id = lot_id
        self._get_types()

    def _get_types(self):
        types_of_devices = [item for sublist in DEVICES.values() for item in sublist]
        dev = request.args.get('filter')
        self.device_type = dev if dev in types_of_devices else None
        if self.device_type:
            self.filter.data = self.device_type

    def filter_from_lots(self):
        if self.lot_id:
            self.lot = self.lots.filter(Lot.id == self.lot_id).one()
            device_ids = (d.id for d in self.lot.devices)
            self.devices = Device.query.filter(Device.id.in_(device_ids))
        else:
            self.devices = Device.query.filter(Device.owner_id == g.user.id).filter_by(
                lots=None
            )

    def search(self):
        self.filter_from_lots()
        filter_type = None
        if self.device_type:
            filter_type = [self.device_type]
        else:
            # Case without Filter
            filter_type = COMPUTERS

        # Generic Filters
        if "All Devices" == self.device_type:
            filter_type = COMPUTERS + ["Monitor"] + MOBILE

        elif "All Components" == self.device_type:
            filter_type = COMPONENTS

        elif "All Computers" == self.device_type:
            filter_type = COMPUTERS

        elif "All Monitors" == self.device_type:
            filter_type = MONITORS

        elif "All Mobile" == self.device_type:
            filter_type = MOBILE

        elif "All DataStorage" == self.device_type:
            filter_type = DATASTORAGE

        elif "All Peripherals" == self.device_type:
            filter_type = PERIPHERALS

        if filter_type:
            self.devices = self.devices.filter(Device.type.in_(filter_type))

        return self.devices.order_by(Device.updated.desc())


class LotForm(FlaskForm):
    name = StringField('Name', [validators.length(min=1)])

    def __init__(self, *args, **kwargs):
        self.id = kwargs.pop('id', None)
        self.instance = None
        if self.id:
            self.instance = (
                Lot.query.filter(Lot.id == self.id)
                .filter(Lot.owner_id == g.user.id)
                .one()
            )
        super().__init__(*args, **kwargs)
        if self.instance and not self.name.data:
            self.name.data = self.instance.name

    def save(self):
        if not self.id:
            self.instance = Lot(name=self.name.data)

        self.populate_obj(self.instance)

        if not self.id:
            self.id = self.instance.id
            db.session.add(self.instance)
            db.session.commit()
            return self.id

        db.session.commit()
        return self.id

    def remove(self):
        if self.instance and not self.instance.trade:
            self.instance.delete()
            db.session.commit()
        return self.instance


class UploadSnapshotForm(FlaskForm, SnapshotMix):
    snapshot = MultipleFileField('Select a Snapshot File', [validators.DataRequired()])

    def validate(self, extra_validators=None):
        is_valid = super().validate(extra_validators)

        if not is_valid:
            return False

        data = request.files.getlist(self.snapshot.name)
        if not data:
            return False
        self.snapshots = []
        self.result = {}
        for d in data:
            filename = d.filename
            self.result[filename] = 'Not processed'
            d = d.stream.read()
            if not d:
                self.result[filename] = 'Error this snapshot is empty'
                continue

            try:
                d_json = json.loads(d)
            except JSONDecodeError:
                self.result[filename] = 'Error this snapshot is not a json'
                continue

            uuid_snapshot = d_json.get('uuid')
            if Snapshot.query.filter(Snapshot.uuid == uuid_snapshot).all():
                self.result[filename] = 'Error this snapshot exist'
                continue

            self.snapshots.append((filename, d_json))

        if not self.snapshots:
            return False

        return True

    def is_wb_lite_snapshot(self, version: str) -> bool:
        is_lite = False
        if version in app.config['WORKBENCH_LITE']:
            is_lite = True

        return is_lite

    def save(self, commit=True):
        if any([x == 'Error' for x in self.result.values()]):
            return
        schema = SnapshotSchema()
        schema_lite = Snapshot_lite()
        devices = []
        self.tmp_snapshots = app.config['TMP_SNAPSHOTS']
        for filename, snapshot_json in self.snapshots:
            path_snapshot = save_json(snapshot_json, self.tmp_snapshots, g.user.email)
            snapshot_json.pop('debug', None)
            version = snapshot_json.get('schema_api')
            if self.is_wb_lite_snapshot(version):
                self.snapshot_json = schema_lite.load(snapshot_json)
                snapshot_json = ParseSnapshotLsHw(self.snapshot_json).snapshot_json

            try:
                snapshot_json = schema.load(snapshot_json)
            except ValidationError as err:
                txt = "{}".format(err)
                uuid = snapshot_json.get('uuid')
<<<<<<< HEAD
                wbid = snapshot_json.get('wbid')
=======
                sid = snapshot_json.get('sid')
>>>>>>> 37c43fe3
                error = SnapshotErrors(
                    description=txt,
                    snapshot_uuid=uuid,
                    severity=Severity.Error,
<<<<<<< HEAD
                    wbid=wbid,
=======
                    sid=sid,
>>>>>>> 37c43fe3
                )
                error.save(commit=True)
                self.result[filename] = 'Error'
                continue

            response = self.build(snapshot_json)
            db.session.add(response)
            devices.append(response.device)

            if hasattr(response, 'type'):
                self.result[filename] = 'Ok'
            else:
                self.result[filename] = 'Error'

            move_json(self.tmp_snapshots, path_snapshot, g.user.email)

        if commit:
            db.session.commit()
        return self.result, devices


class NewDeviceForm(FlaskForm):
    type = StringField('Type', [validators.DataRequired()])
    label = StringField('Label')
    serial_number = StringField('Seria Number', [validators.DataRequired()])
    model = StringField('Model', [validators.DataRequired()])
    manufacturer = StringField('Manufacturer', [validators.DataRequired()])
    appearance = StringField('Appearance', [validators.Optional()])
    functionality = StringField('Functionality', [validators.Optional()])
    brand = StringField('Brand')
    generation = IntegerField('Generation')
    version = StringField('Version')
    weight = FloatField('Weight', [validators.DataRequired()])
    width = FloatField('Width', [validators.DataRequired()])
    height = FloatField('Height', [validators.DataRequired()])
    depth = FloatField('Depth', [validators.DataRequired()])
    variant = StringField('Variant', [validators.Optional()])
    sku = StringField('SKU', [validators.Optional()])
    image = StringField('Image', [validators.Optional(), validators.URL()])
    imei = IntegerField('IMEI', [validators.Optional()])
    meid = StringField('MEID', [validators.Optional()])
    resolution = IntegerField('Resolution width', [validators.Optional()])
    screen = FloatField('Screen size', [validators.Optional()])

    def __init__(self, *args, **kwargs):
        super().__init__(*args, **kwargs)
        self.devices = {
            "Smartphone": Smartphone,
            "Tablet": Tablet,
            "Cellphone": Cellphone,
            "Monitor": Monitor,
            "Mouse": Mouse,
            "Keyboard": Keyboard,
            "SAI": SAI,
            "MemoryCardReader": MemoryCardReader,
        }

        if not self.generation.data:
            self.generation.data = 1

        if not self.weight.data:
            self.weight.data = 0.1

        if not self.height.data:
            self.height.data = 0.1

        if not self.width.data:
            self.width.data = 0.1

        if not self.depth.data:
            self.depth.data = 0.1

    def validate(self, extra_validators=None):  # noqa: C901
        error = ["Not a correct value"]
        is_valid = super().validate(extra_validators)

        if self.generation.data < 1:
            self.generation.errors = error
            is_valid = False

        if self.weight.data < 0.1:
            self.weight.errors = error
            is_valid = False

        if self.height.data < 0.1:
            self.height.errors = error
            is_valid = False

        if self.width.data < 0.1:
            self.width.errors = error
            is_valid = False

        if self.depth.data < 0.1:
            self.depth.errors = error
            is_valid = False

        if self.imei.data:
            if not 13 < len(str(self.imei.data)) < 17:
                self.imei.errors = error
                is_valid = False

        if self.meid.data:
            meid = self.meid.data
            if not 13 < len(meid) < 17:
                is_valid = False
            try:
                int(meid, 16)
            except ValueError:
                self.meid.errors = error
                is_valid = False

        if not is_valid:
            return False

        if self.image.data == '':
            self.image.data = None
        if self.manufacturer.data:
            self.manufacturer.data = self.manufacturer.data.lower()
        if self.model.data:
            self.model.data = self.model.data.lower()
        if self.serial_number.data:
            self.serial_number.data = self.serial_number.data.lower()

        return True

    def save(self, commit=True):

        json_snapshot = {
            'type': 'Snapshot',
            'software': 'Web',
            'version': '11.0',
            'device': {
                'type': self.type.data,
                'model': self.model.data,
                'manufacturer': self.manufacturer.data,
                'serialNumber': self.serial_number.data,
                'brand': self.brand.data,
                'version': self.version.data,
                'generation': self.generation.data,
                'sku': self.sku.data,
                'weight': self.weight.data,
                'width': self.width.data,
                'height': self.height.data,
                'depth': self.depth.data,
                'variant': self.variant.data,
                'image': self.image.data,
            },
        }

        if self.appearance.data or self.functionality.data:
            json_snapshot['device']['actions'] = [
                {
                    'type': 'VisualTest',
                    'appearanceRange': self.appearance.data,
                    'functionalityRange': self.functionality.data,
                }
            ]

        upload_form = UploadSnapshotForm()
        upload_form.sync = Sync()

        schema = SnapshotSchema()
        self.tmp_snapshots = '/tmp/'
        path_snapshot = save_json(json_snapshot, self.tmp_snapshots, g.user.email)
        snapshot_json = schema.load(json_snapshot)

        if self.type.data == 'Monitor':
            snapshot_json['device'].resolution_width = self.resolution.data
            snapshot_json['device'].size = self.screen.data

        if self.type.data in ['Smartphone', 'Tablet', 'Cellphone']:
            snapshot_json['device'].imei = self.imei.data
            snapshot_json['device'].meid = self.meid.data

        snapshot = upload_form.build(snapshot_json)

        move_json(self.tmp_snapshots, path_snapshot, g.user.email)
        if self.type.data == 'Monitor':
            snapshot.device.resolution = self.resolution.data
            snapshot.device.screen = self.screen.data

        if commit:
            db.session.commit()
        return snapshot


class TagDeviceForm(FlaskForm):
    tag = SelectField('Tag', choices=[])
    device = StringField('Device', [validators.Optional()])

    def __init__(self, *args, **kwargs):
        self.delete = kwargs.pop('delete', None)
        self.device_id = kwargs.pop('device', None)

        super().__init__(*args, **kwargs)

        if self.delete:
            tags = (
                Tag.query.filter(Tag.owner_id == g.user.id)
                .filter_by(device_id=self.device_id)
                .order_by(Tag.id)
            )
        else:
            tags = (
                Tag.query.filter(Tag.owner_id == g.user.id)
                .filter_by(device_id=None)
                .order_by(Tag.id)
            )

        self.tag.choices = [(tag.id, tag.id) for tag in tags]

    def validate(self, extra_validators=None):
        is_valid = super().validate(extra_validators)

        if not is_valid:
            return False

        self._tag = (
            Tag.query.filter(Tag.id == self.tag.data)
            .filter(Tag.owner_id == g.user.id)
            .one()
        )

        if not self.delete and self._tag.device_id:
            self.tag.errors = [("This tag is actualy in use.")]
            return False

        if self.device.data:
            try:
                self.device.data = int(self.device.data.split(',')[-1])
            except:  # noqa: E722
                self.device.data = None

        if self.device_id or self.device.data:
            self.device_id = self.device_id or self.device.data
            self._device = (
                Device.query.filter(Device.id == self.device_id)
                .filter(Device.owner_id == g.user.id)
                .one()
            )

        return True

    def save(self):
        self._tag.device_id = self._device.id
        db.session.add(self._tag)
        db.session.commit()

    def remove(self):
        self._tag.device = None
        db.session.add(self._tag)
        db.session.commit()


class ActionFormMix(FlaskForm):
    name = StringField(
        'Name',
        [validators.length(max=50)],
        description="A name or title of the event. Something to look for.",
    )
    devices = HiddenField()
    date = DateField(
        'Date',
        [validators.Optional()],
        description="""When the action ends. For some actions like booking
                                    the time when it expires, for others like renting the
                                    time that the end rents. For specific actions, it is the
                                    time in which they are carried out; differs from created
                                    in that created is where the system receives the action.""",
    )
    severity = SelectField(
        'Severity',
        choices=[(v.name, v.name) for v in Severity],
        description="""An indicator that evaluates the execution of the event.
                                          For example, failed events are set to Error""",
    )
    description = TextAreaField('Description')
    lot = HiddenField()
    type = HiddenField()

    def validate(self, extra_validators=None):
        is_valid = self.generic_validation(extra_validators=extra_validators)

        if not is_valid:
            return False

        if self.type.data in [None, '']:
            return False

        if not self.devices.data:
            return False

        self._devices = OrderedSet()

        devices = set(self.devices.data.split(","))
        self._devices = OrderedSet(
            Device.query.filter(Device.id.in_(devices))
            .filter(Device.owner_id == g.user.id)
            .all()
        )

        if not self._devices:
            return False

        return True

    def generic_validation(self, extra_validators=None):
        # Some times we want check validations without devices list
        return super().validate(extra_validators)

    def save(self):
        Model = db.Model._decl_class_registry.data[self.type.data]()
        self.instance = Model()
        devices = self.devices.data
        severity = self.severity.data
        self.devices.data = self._devices
        self.severity.data = Severity[self.severity.data]

        self.populate_obj(self.instance)
        db.session.add(self.instance)
        db.session.commit()

        self.devices.data = devices
        self.severity.data = severity

        return self.instance

    def check_valid(self):
        if self.type.data in ['', None]:
            return

        if not self.validate():
            return self.type.data


class NewActionForm(ActionFormMix):
    def validate(self, extra_validators=None):
        is_valid = super().validate(extra_validators)

        if not is_valid:
            return False

        if self.type.data in ['Allocate', 'Deallocate', 'Trade', 'DataWipe']:
            return False

        return True


class AllocateForm(ActionFormMix):
    start_time = DateField('Start time')
    end_time = DateField('End time', [validators.Optional()])
    final_user_code = StringField(
        'Final user code', [validators.Optional(), validators.length(max=50)]
    )
    transaction = StringField(
        'Transaction', [validators.Optional(), validators.length(max=50)]
    )
    end_users = IntegerField('End users', [validators.Optional()])

    def validate(self, extra_validators=None):
        if not super().validate(extra_validators):
            return False

        if self.type.data not in ['Allocate', 'Deallocate']:
            return False

        if not self.validate_dates():
            return False

        if not self.check_devices():
            return False

        return True

    def validate_dates(self):
        start_time = self.start_time.data
        end_time = self.end_time.data

        if not start_time:
            self.start_time.errors = ['Not a valid date value.!']
            return False

        if start_time and end_time and end_time < start_time:
            error = ['The action cannot finish before it starts.']
            self.end_time.errors = error
            return False

        if not end_time:
            self.end_time.data = self.start_time.data

        return True

    def check_devices(self):
        if self.type.data == 'Allocate':
            txt = "You need deallocate before allocate this device again"
            for device in self._devices:
                if device.allocated:
                    self.devices.errors = [txt]
                    return False

                device.allocated = True

        if self.type.data == 'Deallocate':
            txt = "Sorry some of this devices are actually deallocate"
            for device in self._devices:
                if not device.allocated:
                    self.devices.errors = [txt]
                    return False

                device.allocated = False

        return True


class DataWipeDocumentForm(Form):
    date = DateField(
        'Date', [validators.Optional()], description="Date when was data wipe"
    )
    url = URLField(
        'Url', [validators.Optional()], description="Url where the document resides"
    )
    success = BooleanField(
        'Success', [validators.Optional()], description="The erase was success or not?"
    )
    software = StringField(
        'Software',
        [validators.Optional()],
        description="Which software has you use for erase the disks",
    )
    id_document = StringField(
        'Document Id',
        [validators.Optional()],
        description="Identification number of document",
    )
    file_name = FileField(
        'File',
        [validators.DataRequired()],
        description="""This file is not stored on our servers, it is only used to
                                  generate a digital signature and obtain the name of the file.""",
    )

    def validate(self, extra_validators=None):
        is_valid = super().validate(extra_validators)

        return is_valid

    def save(self, commit=True):
        file_name = ''
        file_hash = ''
        if self.file_name.data:
            file_name = self.file_name.data.filename
            file_hash = insert_hash(self.file_name.data.read(), commit=False)

        self.url.data = URL(self.url.data)
        self._obj = DataWipeDocument(
            document_type='DataWipeDocument',
        )
        self.populate_obj(self._obj)
        self._obj.file_name = file_name
        self._obj.file_hash = file_hash
        db.session.add(self._obj)
        if commit:
            db.session.commit()

        return self._obj


class DataWipeForm(ActionFormMix):
    document = FormField(DataWipeDocumentForm)

    def save(self):
        self.document.form.save(commit=False)

        Model = db.Model._decl_class_registry.data[self.type.data]()
        self.instance = Model()
        devices = self.devices.data
        severity = self.severity.data
        self.devices.data = self._devices
        self.severity.data = Severity[self.severity.data]

        document = copy.copy(self.document)
        del self.document
        self.populate_obj(self.instance)
        self.instance.document = document.form._obj
        db.session.add(self.instance)
        db.session.commit()

        self.devices.data = devices
        self.severity.data = severity
        self.document = document

        return self.instance


class TradeForm(ActionFormMix):
    user_from = StringField(
        'Supplier',
        [validators.Optional()],
        description="Please enter the supplier's email address",
        render_kw={'data-email': ""},
    )
    user_to = StringField(
        'Receiver',
        [validators.Optional()],
        description="Please enter the receiver's email address",
        render_kw={'data-email': ""},
    )
    confirm = BooleanField(
        'Confirm',
        [validators.Optional()],
        default=True,
        description="I need confirmation from the other user for every device and document.",
    )
    code = StringField(
        'Code',
        [validators.Optional()],
        description="If you don't need confirm, you need put a code for trace the user in the statistics.",
    )

    def __init__(self, *args, **kwargs):
        super().__init__(*args, **kwargs)
        self.user_from.render_kw['data-email'] = g.user.email
        self.user_to.render_kw['data-email'] = g.user.email
        self._lot = (
            Lot.query.outerjoin(Trade)
            .filter(Lot.id == self.lot.data)
            .filter(
                or_(
                    Trade.user_from == g.user,
                    Trade.user_to == g.user,
                    Lot.owner_id == g.user.id,
                )
            )
            .one()
        )

    def validate(self, extra_validators=None):
        is_valid = self.generic_validation(extra_validators=extra_validators)
        email_from = self.user_from.data
        email_to = self.user_to.data

        if self.type.data != "Trade":
            return False

        if not self.confirm.data and not self.code.data:
            self.code.errors = ["If you don't want to confirm, you need a code"]
            is_valid = False

        if (
            self.confirm.data
            and not (email_from and email_to)
            or email_to == email_from
            or g.user.email not in [email_from, email_to]
        ):

            errors = ["If you want confirm, you need a correct email"]
            self.user_to.errors = errors
            self.user_from.errors = errors

            is_valid = False

        if self.confirm.data and is_valid:
            user_to = User.query.filter_by(email=email_to).first() or g.user
            user_from = User.query.filter_by(email=email_from).first() or g.user
            if user_to == user_from:
                is_valid = False
            else:
                self.db_user_to = user_to
                self.db_user_from = user_from

        self.has_errors = not is_valid
        return is_valid

    def save(self, commit=True):
        if self.has_errors:
            raise ValueError(
                "The %s could not be saved because the data didn't validate."
                % (self.instance._meta.object_name)
            )
        if not self.confirm.data:
            self.create_phantom_account()
        self.prepare_instance()
        self.create_automatic_trade()

        if commit:
            db.session.commit()

        return self.instance

    def prepare_instance(self):
        Model = db.Model._decl_class_registry.data['Trade']()
        self.instance = Model()
        self.instance.user_from = self.db_user_from
        self.instance.user_to = self.db_user_to
        self.instance.lot_id = self._lot.id
        self.instance.devices = self._lot.devices
        self.instance.code = self.code.data
        self.instance.confirm = self.confirm.data
        self.instance.date = self.date.data
        self.instance.name = self.name.data
        self.instance.description = self.description.data
        db.session.add(self.instance)

    def create_phantom_account(self):
        """
        If exist both users not to do nothing
        If exist from but not to:
            search if exist in the DB
                if exist use it
                else create new one
        The same if exist to but not from

        """
        user_from = self.user_from.data
        user_to = self.user_to.data
        code = self.code.data

        if user_from and user_to:
            #  both users exist, no further action is necessary
            return

        # Create receiver (to) phantom account
        if user_from and not user_to:
            assert g.user.email == user_from

            self.user_from = g.user
            self.user_to = self.get_or_create_user(code)

        # Create supplier (from) phantom account
        if not user_from and user_to:
            assert g.user.email == user_to

            self.user_from = self.get_or_create_user(code)
            self.user_to = g.user

        self.db_user_to = self.user_to
        self.db_user_from = self.user_from

    def get_or_create_user(self, code):
        email = "{}_{}@dhub.com".format(str(g.user.id), code)
        user = User.query.filter_by(email=email).first()
        if not user:
            user = User(email=email, password='', active=False, phantom=True)
            db.session.add(user)
        return user

    def create_automatic_trade(self):
        # This method change the ownership of devices
        # do nothing if an explicit confirmation is required
        if self.confirm.data:
            return

        # Change the owner for every devices
        for dev in self._lot.devices:
            dev.change_owner(self.db_user_to)

    def check_valid(self):
        if self.user_from.data == self.user_to.data:
            return

        if self.user_from.data == g.user.email:
            return 'user_to'

        if self.user_to.data == g.user.email:
            return 'user_from'


class TradeDocumentForm(FlaskForm):
    url = URLField(
        'Url',
        [validators.Optional()],
        render_kw={'class': "form-control"},
        description="Url where the document resides",
    )
    description = StringField(
        'Description',
        [validators.Optional()],
        render_kw={'class': "form-control"},
        description="",
    )
    id_document = StringField(
        'Document Id',
        [validators.Optional()],
        render_kw={'class': "form-control"},
        description="Identification number of document",
    )
    date = DateField(
        'Date',
        [validators.Optional()],
        render_kw={'class': "form-control"},
        description="",
    )
    file_name = FileField(
        'File',
        [validators.DataRequired()],
        render_kw={'class': "form-control"},
        description="""This file is not stored on our servers, it is only used to
                                  generate a digital signature and obtain the name of the file.""",
    )

    def __init__(self, *args, **kwargs):
        lot_id = kwargs.pop('lot')
        super().__init__(*args, **kwargs)
        self._lot = Lot.query.filter(Lot.id == lot_id).one()

    def validate(self, extra_validators=None):
        is_valid = super().validate(extra_validators)

        if g.user not in [self._lot.trade.user_from, self._lot.trade.user_to]:
            is_valid = False

        return is_valid

    def save(self, commit=True):
        file_name = ''
        file_hash = ''
        if self.file_name.data:
            file_name = self.file_name.data.filename
            file_hash = insert_hash(self.file_name.data.read(), commit=False)

        self.url.data = URL(self.url.data)
        self._obj = TradeDocument(lot_id=self._lot.id)
        self.populate_obj(self._obj)
        self._obj.file_name = file_name
        self._obj.file_hash = file_hash
        db.session.add(self._obj)
        self._lot.trade.documents.add(self._obj)
        if commit:
            db.session.commit()

        return self._obj<|MERGE_RESOLUTION|>--- conflicted
+++ resolved
@@ -300,20 +300,12 @@
             except ValidationError as err:
                 txt = "{}".format(err)
                 uuid = snapshot_json.get('uuid')
-<<<<<<< HEAD
-                wbid = snapshot_json.get('wbid')
-=======
                 sid = snapshot_json.get('sid')
->>>>>>> 37c43fe3
                 error = SnapshotErrors(
                     description=txt,
                     snapshot_uuid=uuid,
                     severity=Severity.Error,
-<<<<<<< HEAD
-                    wbid=wbid,
-=======
                     sid=sid,
->>>>>>> 37c43fe3
                 )
                 error.save(commit=True)
                 self.result[filename] = 'Error'
