--- conflicted
+++ resolved
@@ -12,15 +12,12 @@
 from ereuse_devicehub.resources.action.models import RateComputer, Snapshot, VisualTest
 from ereuse_devicehub.resources.action.schemas import Snapshot as SnapshotSchema
 from ereuse_devicehub.resources.lot.models import Lot
-<<<<<<< HEAD
 from ereuse_devicehub.resources.tag.model import Tag
-=======
 from ereuse_devicehub.resources.enums import SnapshotSoftware, Severity
 from ereuse_devicehub.resources.user.exceptions import InsufficientPermission
 from ereuse_devicehub.resources.action.rate.v1_0 import CannotRate
 from ereuse_devicehub.resources.device.sync import Sync
 from ereuse_devicehub.resources.action.views.snapshot import save_json, move_json
->>>>>>> e3f917a3
 
 
 class LotDeviceForm(FlaskForm):
@@ -91,22 +88,6 @@
         return self.instance
 
 
-<<<<<<< HEAD
-class TagForm(FlaskForm):
-    code = StringField(u'Code', [validators.length(min=1)])
-
-    def save(self):
-        self.instance = Tag(id=self.code.data)
-        db.session.add(self.instance)
-        db.session.commit()
-        return self.instance
-
-    def remove(self):
-        if not self.instance.device and not self.instance.provider:
-            self.instance.delete()
-            db.session.commit()
-        return self.instance
-=======
 class UploadSnapshotForm(FlaskForm):
     snapshot = MultipleFileField(u'Select a Snapshot File', [validators.DataRequired()])
 
@@ -389,7 +370,22 @@
 
         db.session.commit()
         return snapshot
->>>>>>> e3f917a3
+
+
+class TagForm(FlaskForm):
+    code = StringField(u'Code', [validators.length(min=1)])
+
+    def save(self):
+        self.instance = Tag(id=self.code.data)
+        db.session.add(self.instance)
+        db.session.commit()
+        return self.instance
+
+    def remove(self):
+        if not self.instance.device and not self.instance.provider:
+            self.instance.delete()
+            db.session.commit()
+        return self.instance
 
 
 class NewActionForm(FlaskForm):
