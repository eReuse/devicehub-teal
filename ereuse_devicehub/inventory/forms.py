--- conflicted
+++ resolved
@@ -95,7 +95,7 @@
     ],
 }
 
-COMPUTERS = ['Desktop', 'Laptop', 'Server']
+COMPUTERS = ['Desktop', 'Laptop', 'Server', 'Computer']
 
 COMPONENTS = [
     'GraphicCard',
@@ -189,11 +189,7 @@
         if filter_type:
             self.devices = self.devices.filter(Device.type.in_(filter_type))
 
-<<<<<<< HEAD
-        return ['Desktop', 'Laptop', 'Server', 'Computer']
-=======
         return self.devices.order_by(Device.updated.desc())
->>>>>>> 74597f21
 
 
 class LotForm(FlaskForm):
