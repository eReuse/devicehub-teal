import flask
import datetime
from flask.views import View
from flask import Blueprint, url_for, request
from flask_login import login_required, current_user

from ereuse_devicehub.resources.lot.models import Lot
from ereuse_devicehub.resources.device.models import Device
<<<<<<< HEAD
from ereuse_devicehub.inventory.forms import LotDeviceForm, LotForm, NewActionForm, \
                                             AllocateForm
=======
from ereuse_devicehub.inventory.forms import LotDeviceForm, LotForm, UploadSnapshotForm, NewDeviceForm
>>>>>>> 194a8a05

devices = Blueprint('inventory.devices', __name__, url_prefix='/inventory')


class DeviceListView(View):
    decorators = [login_required]
    template_name = 'inventory/device_list.html'

    def dispatch_request(self, lot_id=None):
        # TODO @cayop adding filter
        # https://github.com/eReuse/devicehub-teal/blob/testing/ereuse_devicehub/resources/device/views.py#L56
        filter_types = ['Desktop', 'Laptop', 'Server']
        lots = Lot.query.filter(Lot.owner_id == current_user.id)
        lot = None
        if lot_id:
            lot = lots.filter(Lot.id == lot_id).one()
            devices = [dev for dev in lot.devices if dev.type in filter_types]
<<<<<<< HEAD
            form_new_action = NewActionForm(lot=lot.id)
        else:
            devices = Device.query.filter(
                Device.owner_id == current_user.id).filter(
                Device.type.in_(filter_types))
            form_new_action = NewActionForm()

        allocate = AllocateForm(start_time=datetime.datetime.now(),
                                end_time=datetime.datetime.now()+datetime.timedelta(1))
=======
            devices = sorted(devices, key=lambda x: x.updated, reverse=True)
        else:
            devices = Device.query.filter(
                Device.owner_id == current_user.id).filter(
                Device.type.in_(filter_types)).filter(Device.lots == None).order_by(
                    Device.updated.desc())
>>>>>>> 194a8a05

        context = {'devices': devices,
                   'lots': lots,
                   'form_lot_device': LotDeviceForm(),
                   'form_new_action': form_new_action,
                   'form_allocate': allocate,
                   'lot': lot}
        return flask.render_template(self.template_name, **context)


class DeviceDetailsView(View):
    decorators = [login_required]
    template_name = 'inventory/device_details.html'

    def dispatch_request(self, id):
        lots = Lot.query.filter(Lot.owner_id == current_user.id)
        device = Device.query.filter(
                     Device.owner_id == current_user.id).filter(Device.devicehub_id == id).one()

        context = {'device': device,
                   'lots': lots}
        return flask.render_template(self.template_name, **context)


class LotDeviceAddView(View):
    methods = ['POST']
    decorators = [login_required]
    template_name = 'inventory/device_list.html'

    def dispatch_request(self):
        form = LotDeviceForm()
        if form.validate_on_submit():
            form.save()

            next_url = request.referrer or url_for('inventory.devices.devicelist')
            return flask.redirect(next_url)


class LotDeviceDeleteView(View):
    methods = ['POST']
    decorators = [login_required]
    template_name = 'inventory/device_list.html'

    def dispatch_request(self):
        form = LotDeviceForm()
        if form.validate_on_submit():
            form.remove()

            next_url = request.referrer or url_for('inventory.devices.devicelist')
            return flask.redirect(next_url)


class LotCreateView(View):
    methods = ['GET', 'POST']
    decorators = [login_required]
    template_name = 'inventory/lot.html'
    title = "Add a new lot"

    def dispatch_request(self):
        form = LotForm()
        if form.validate_on_submit():
            form.save()
            next_url = url_for('inventory.devices.lotdevicelist', lot_id=form.id)
            return flask.redirect(next_url)

        lots = Lot.query.filter(Lot.owner_id == current_user.id)
        return flask.render_template(self.template_name, form=form, title=self.title, lots=lots)


class LotUpdateView(View):
    methods = ['GET', 'POST']
    decorators = [login_required]
    template_name = 'inventory/lot.html'
    title = "Edit a new lot"

    def dispatch_request(self, id):
        form = LotForm(id=id)
        if form.validate_on_submit():
            form.save()
            next_url = url_for('inventory.devices.lotdevicelist', lot_id=id)
            return flask.redirect(next_url)

        lots = Lot.query.filter(Lot.owner_id == current_user.id)
        return flask.render_template(self.template_name, form=form, title=self.title, lots=lots)


class LotDeleteView(View):
    methods = ['GET']
    decorators = [login_required]
    template_name = 'inventory/device_list.html'

    def dispatch_request(self, id):
        form = LotForm(id=id)
        form.remove()
        next_url = url_for('inventory.devices.devicelist')
        return flask.redirect(next_url)


<<<<<<< HEAD
class NewActionView(View):
    methods = ['POST']
    decorators = [login_required]

    def dispatch_request(self):
        form = NewActionForm()
        import pdb; pdb.set_trace()
        next_url = url_for('inventory.devices.devicelist')
        if form.validate_on_submit():
            # form.save()
            if form.lot.data:
                next_url = url_for('inventory.devices.lotdevicelist', id=form.lot.data)

            return flask.redirect(next_url)

=======
class UploadSnapshotView(View):
    methods = ['GET', 'POST']
    decorators = [login_required]
    template_name = 'inventory/upload_snapshot.html'

    def dispatch_request(self):
        lots = Lot.query.filter(Lot.owner_id == current_user.id).all()
        form = UploadSnapshotForm()
        if form.validate_on_submit():
            form.save()

        return flask.render_template(self.template_name, form=form, lots=lots)


class CreateDeviceView(View):
    methods = ['GET', 'POST']
    decorators = [login_required]
    template_name = 'inventory/create_device.html'

    def dispatch_request(self):
        lots = Lot.query.filter(Lot.owner_id == current_user.id).all()
        form = NewDeviceForm()
        if form.validate_on_submit():
            form.save()
            next_url = url_for('inventory.devices.devicelist')
            return flask.redirect(next_url)

        return flask.render_template(self.template_name, form=form, lots=lots)

>>>>>>> 194a8a05

devices.add_url_rule('/action/add/', view_func=NewActionView.as_view('action_add'))
devices.add_url_rule('/device/', view_func=DeviceListView.as_view('devicelist'))
devices.add_url_rule('/device/<string:id>/', view_func=DeviceDetailsView.as_view('device_details'))
devices.add_url_rule('/lot/<string:lot_id>/device/', view_func=DeviceListView.as_view('lotdevicelist'))
devices.add_url_rule('/lot/devices/add/', view_func=LotDeviceAddView.as_view('lot_devices_add'))
devices.add_url_rule('/lot/devices/del/', view_func=LotDeviceDeleteView.as_view('lot_devices_del'))
devices.add_url_rule('/lot/add/', view_func=LotCreateView.as_view('lot_add'))
devices.add_url_rule('/lot/<string:id>/del/', view_func=LotDeleteView.as_view('lot_del'))
devices.add_url_rule('/lot/<string:id>/', view_func=LotUpdateView.as_view('lot_edit'))
devices.add_url_rule('/upload-snapshot/', view_func=UploadSnapshotView.as_view('upload_snapshot'))
devices.add_url_rule('/device/add/', view_func=CreateDeviceView.as_view('device_add'))<|MERGE_RESOLUTION|>--- conflicted
+++ resolved
@@ -6,12 +6,8 @@
 
 from ereuse_devicehub.resources.lot.models import Lot
 from ereuse_devicehub.resources.device.models import Device
-<<<<<<< HEAD
-from ereuse_devicehub.inventory.forms import LotDeviceForm, LotForm, NewActionForm, \
-                                             AllocateForm
-=======
-from ereuse_devicehub.inventory.forms import LotDeviceForm, LotForm, UploadSnapshotForm, NewDeviceForm
->>>>>>> 194a8a05
+from ereuse_devicehub.inventory.forms import LotDeviceForm, LotForm, UploadSnapshotForm, NewDeviceForm, \
+                                             NewActionForm, AllocateForm
 
 devices = Blueprint('inventory.devices', __name__, url_prefix='/inventory')
 
@@ -29,24 +25,17 @@
         if lot_id:
             lot = lots.filter(Lot.id == lot_id).one()
             devices = [dev for dev in lot.devices if dev.type in filter_types]
-<<<<<<< HEAD
+            devices = sorted(devices, key=lambda x: x.updated, reverse=True)
             form_new_action = NewActionForm(lot=lot.id)
-        else:
-            devices = Device.query.filter(
-                Device.owner_id == current_user.id).filter(
-                Device.type.in_(filter_types))
-            form_new_action = NewActionForm()
-
-        allocate = AllocateForm(start_time=datetime.datetime.now(),
-                                end_time=datetime.datetime.now()+datetime.timedelta(1))
-=======
-            devices = sorted(devices, key=lambda x: x.updated, reverse=True)
         else:
             devices = Device.query.filter(
                 Device.owner_id == current_user.id).filter(
                 Device.type.in_(filter_types)).filter(Device.lots == None).order_by(
                     Device.updated.desc())
->>>>>>> 194a8a05
+            form_new_action = NewActionForm()
+
+        allocate = AllocateForm(start_time=datetime.datetime.now(),
+                                end_time=datetime.datetime.now()+datetime.timedelta(1))
 
         context = {'devices': devices,
                    'lots': lots,
@@ -145,23 +134,6 @@
         return flask.redirect(next_url)
 
 
-<<<<<<< HEAD
-class NewActionView(View):
-    methods = ['POST']
-    decorators = [login_required]
-
-    def dispatch_request(self):
-        form = NewActionForm()
-        import pdb; pdb.set_trace()
-        next_url = url_for('inventory.devices.devicelist')
-        if form.validate_on_submit():
-            # form.save()
-            if form.lot.data:
-                next_url = url_for('inventory.devices.lotdevicelist', id=form.lot.data)
-
-            return flask.redirect(next_url)
-
-=======
 class UploadSnapshotView(View):
     methods = ['GET', 'POST']
     decorators = [login_required]
@@ -191,7 +163,22 @@
 
         return flask.render_template(self.template_name, form=form, lots=lots)
 
->>>>>>> 194a8a05
+
+class NewActionView(View):
+    methods = ['POST']
+    decorators = [login_required]
+
+    def dispatch_request(self):
+        form = NewActionForm()
+        # import pdb; pdb.set_trace()
+        next_url = url_for('inventory.devices.devicelist')
+        if form.validate_on_submit():
+            # form.save()
+            if form.lot.data:
+                next_url = url_for('inventory.devices.lotdevicelist', id=form.lot.data)
+
+            return flask.redirect(next_url)
+
 
 devices.add_url_rule('/action/add/', view_func=NewActionView.as_view('action_add'))
 devices.add_url_rule('/device/', view_func=DeviceListView.as_view('devicelist'))
