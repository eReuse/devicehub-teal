--- conflicted
+++ resolved
@@ -41,20 +41,9 @@
 logger = logging.getLogger(__name__)
 
 
-<<<<<<< HEAD
-class DeviceListMix(View):
-    decorators = [login_required]
-    template_name = 'inventory/device_list.html'
-
-    def get_context(self, lot_id):
-        form_filter = FilterForm()
-        filter_types = form_filter.search()
-        lots = (
-=======
 class GenericMixView(View):
     def get_lots(self):
         return (
->>>>>>> fb3a895b
             Lot.query.outerjoin(Trade)
             .filter(
                 or_(
@@ -72,9 +61,8 @@
     template_name = 'inventory/device_list.html'
 
     def get_context(self, lot_id):
-        # TODO @cayop adding filter
-        # https://github.com/eReuse/devicehub-teal/blob/testing/ereuse_devicehub/resources/device/views.py#L56
-        filter_types = ['Desktop', 'Laptop', 'Server']
+        form_filter = FilterForm()
+        filter_types = form_filter.search()
         lots = self.get_lots()
         lot = None
         tags = (
