--- conflicted
+++ resolved
@@ -319,12 +319,6 @@
     form_class = AllocateForm
 
     def dispatch_request(self):
-<<<<<<< HEAD
-        lot_id = self.form.lot.data
-        dispatch = super().dispatch_request()
-        if dispatch:
-            return dispatch
-=======
         self.form = self.form_class()
 
         if self.form.validate_on_submit():
@@ -333,7 +327,6 @@
 
             next_url = self.get_next_url()
             return flask.redirect(next_url)
->>>>>>> 9013e7a7
 
         lot_id = self.form.lot.data
         self.get_context(lot_id)
