--- conflicted
+++ resolved
@@ -400,7 +400,7 @@
         return flask.render_template(self.template_name, **self.context)
 
 
-class NewTransferView(GenericMixView):
+class NewTransferView(GenericMixin):
     methods = ['POST', 'GET']
     template_name = 'inventory/new_transfer.html'
     form_class = TransferForm
@@ -424,7 +424,7 @@
         return flask.render_template(self.template_name, **self.context)
 
 
-class EditTransferView(GenericMixView):
+class EditTransferView(GenericMixin):
     methods = ['POST']
     form_class = EditTransferForm
 
@@ -663,12 +663,11 @@
 devices.add_url_rule(
     '/export/<string:export_id>/', view_func=ExportsView.as_view('export')
 )
-<<<<<<< HEAD
 devices.add_url_rule('/snapshots/', view_func=SnapshotListView.as_view('snapshotslist'))
 devices.add_url_rule(
     '/snapshots/<string:snapshot_uuid>/',
     view_func=SnapshotDetailView.as_view('snapshot_detail'),
-=======
+)
 devices.add_url_rule(
     '/lot/<string:lot_id>/transfer/<string:type_id>/',
     view_func=NewTransferView.as_view('new_transfer'),
@@ -676,5 +675,4 @@
 devices.add_url_rule(
     '/lot/<string:lot_id>/transfer/',
     view_func=EditTransferView.as_view('edit_transfer'),
->>>>>>> e43e47c4
 )