--- conflicted
+++ resolved
@@ -1,8 +1,4 @@
-<<<<<<< HEAD
-$(document).ready(function() {
-=======
 $(document).ready(() => {
->>>>>>> 8c0dd560
     $(".deviceSelect").on("change", deviceSelect);
     const show_allocate_form = $("#allocateModal").data("show-action-form");
     const show_datawipe_form = $("#datawipeModal").data("show-action-form");
@@ -186,11 +182,7 @@
 
 function print_labels() {
     deviceSelect();
-<<<<<<< HEAD
-    $('#print_labels').submit();
-=======
     $("#print_labels").submit();
->>>>>>> 8c0dd560
 }
 
 
