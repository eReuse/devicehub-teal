--- conflicted
+++ resolved
@@ -18,31 +18,22 @@
 
         $("#removeLotModal .text-danger").show();
         $("#removeLotModal .btn-primary").hide();
-<<<<<<< HEAD
-
-        $("#actionModal .text-danger").show();
-        $("#actionModal .btn-primary").hide();
-=======
         $("#addingTagModal .text-danger").show();
         $("#addingTagModal .btn-primary").hide();
->>>>>>> bac568a7
     } else {
         $("#addingLotModal .text-danger").hide();
         $("#addingLotModal .btn-primary").show();
 
         $("#removeLotModal .text-danger").hide();
         $("#removeLotModal .btn-primary").show();
-<<<<<<< HEAD
 
         $("#actionModal .text-danger").hide();
         $("#actionModal .btn-primary").show();
 
         $("#allocateModal .text-danger").hide();
         $("#allocateModal .btn-primary").show();
-=======
+
         $("#addingTagModal .text-danger").hide();
-        $("#addingTagModal .btn-primary").removeClass('d-none');
->>>>>>> bac568a7
     }
     $.map($(".devicesList"), function(x) {
         $(x).val(devices_id);
