--- conflicted
+++ resolved
@@ -231,13 +231,8 @@
 }
 
 function select_shift() {
-<<<<<<< HEAD
     const chkboxes = $('.deviceSelect');
     var lastChecked = null;
-=======
-    const chkboxes = $(".deviceSelect");
-    lastChecked = null;
->>>>>>> 42df98f7
     chkboxes.click(function(e) {
         if (!lastChecked) {
             lastChecked = this;
