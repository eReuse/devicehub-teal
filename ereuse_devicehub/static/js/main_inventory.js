$(document).ready(() => {
    const show_allocate_form = $("#allocateModal").data("show-action-form");
    const show_datawipe_form = $("#datawipeModal").data("show-action-form");
    const show_trade_form = $("#tradeLotModal").data("show-action-form");
    if (show_allocate_form != "None") {
        $("#allocateModal .btn-primary").show();
        newAllocate(show_allocate_form);
    } else if (show_datawipe_form != "None") {
        $("#datawipeModal .btn-primary").show();
        newDataWipe(show_datawipe_form);
    } else if (show_trade_form != "None") {
        $("#tradeLotModal .btn-primary").show();
        newTrade(show_trade_form);
    } else {
        $(".deviceSelect").on("change", deviceSelect);
    }
    // $('#selectLot').selectpicker();
})

function deviceSelect() {
    const devices_count = $(".deviceSelect").filter(":checked").length;
    get_device_list();
    if (devices_count == 0) {
        $("#addingLotModal .pol").show();
        $("#addingLotModal .btn-primary").hide();

        $("#removeLotModal .pol").show();
        $("#removeLotModal .btn-primary").hide();

        $("#addingTagModal .pol").show();
        $("#addingTagModal .btn-primary").hide();

        $("#actionModal .pol").show();
        $("#actionModal .btn-primary").hide();

        $("#allocateModal .pol").show();
        $("#allocateModal .btn-primary").hide();

        $("#datawipeModal .pol").show();
        $("#datawipeModal .btn-primary").hide();
    } else {
        $("#addingLotModal .pol").hide();
        $("#addingLotModal .btn-primary").show();

        $("#removeLotModal .pol").hide();
        $("#removeLotModal .btn-primary").show();

        $("#actionModal .pol").hide();
        $("#actionModal .btn-primary").show();

        $("#allocateModal .pol").hide();
        $("#allocateModal .btn-primary").show();

        $("#datawipeModal .pol").hide();
        $("#datawipeModal .btn-primary").show();

        $("#addingTagModal .pol").hide();
        $("#addingTagModal .btn-primary").show();
    }
}

function removeLot() {
    const devices = $(".deviceSelect");
    if (devices.length > 0) {
        $("#btnRemoveLots .text-danger").show();
    } else {
        $("#btnRemoveLots .text-danger").hide();
    }
    $("#activeRemoveLotModal").click();
}

function removeTag() {
    const devices = $(".deviceSelect").filter(":checked");
    const devices_id = $.map(devices, (x) => $(x).attr("data"));
    if (devices_id.length == 1) {
        const url = `/inventory/tag/devices/${devices_id[0]}/del/`;
        window.location.href = url;
    } else {
        $("#unlinkTagAlertModal").click();
    }
}

function addTag() {
    const devices = $(".deviceSelect").filter(":checked");
    const devices_id = $.map(devices, (x) => $(x).attr("data"));
    if (devices_id.length == 1) {
        $("#addingTagModal .pol").hide();
        $("#addingTagModal .btn-primary").show();
    } else {
        $("#addingTagModal .pol").show();
        $("#addingTagModal .btn-primary").hide();
    }

    $("#addTagAlertModal").click();
}

function newTrade(action) {
    let title = "Trade "
    const user_to = $("#user_to").data("email");
    const user_from = $("#user_from").data("email");
    if (action == "user_from") {
        title = "Trade Incoming";
        $("#user_to").attr("readonly", "readonly");
        $("#user_from").prop("readonly", false);
        $("#user_from").val("");
        $("#user_to").val(user_to);
    } else if (action == "user_to") {
        title = "Trade Outgoing";
        $("#user_from").attr("readonly", "readonly");
        $("#user_to").prop("readonly", false);
        $("#user_to").val("");
        $("#user_from").val(user_from);
    }
    $("#tradeLotModal #title-action").html(title);
    $("#activeTradeModal").click();
}

function newAction(action) {
    $("#actionModal #type").val(action);
    $("#actionModal #title-action").html(action);
    deviceSelect();
    $("#activeActionModal").click();
}

function newAllocate(action) {
    $("#allocateModal #type").val(action);
    $("#allocateModal #title-action").html(action);
    deviceSelect();
    $("#activeAllocateModal").click();
}

function newDataWipe(action) {
    $("#datawipeModal #type").val(action);
    $("#datawipeModal #title-action").html(action);
    deviceSelect();
    $("#activeDatawipeModal").click();
}

function get_device_list() {
    const devices = $(".deviceSelect").filter(":checked");

    /* Insert the correct count of devices in actions form */
    const devices_count = devices.length;
    $("#datawipeModal .devices-count").html(devices_count);
    $("#allocateModal .devices-count").html(devices_count);
    $("#actionModal .devices-count").html(devices_count);

    /* Insert the correct value in the input devicesList */
    const devices_id = $.map(devices, (x) => $(x).attr("data")).join(",");
    $.map($(".devicesList"), (x) => {
        $(x).val(devices_id);
    });

    /* Create a list of devices for human representation */
    const computer = {
        "Desktop": "<i class='bi bi-building'></i>",
        "Laptop": "<i class='bi bi-laptop'></i>",
    };
    list_devices = devices.map((x) => {
        let typ = $(devices[x]).data("device-type");
        const manuf = $(devices[x]).data("device-manufacturer");
        const dhid = $(devices[x]).data("device-dhid");
        if (computer[typ]) {
            typ = computer[typ];
        };
        return `${typ  } ${  manuf  } ${  dhid}`;
    });

    description = $.map(list_devices, (x) => x).join(", ");
    $(".enumeration-devices").html(description);
}

function export_file(type_file) {
    const devices = $(".deviceSelect").filter(":checked");
    const devices_id = $.map(devices, (x) => $(x).attr("data-device-dhid")).join(",");
    if (devices_id){
        const url = `/inventory/export/${type_file}/?ids=${devices_id}`;
        window.location.href = url;
    } else {
        $("#exportAlertModal").click();
    }
}


/**
 * Reactive lots button
 */
async function processSelectedDevices() {
    class Actions {

        constructor() {
            this.list = []; // list of petitions of requests @item --> {type: ["Remove" | "Add"], "LotID": string, "devices": number[]}
        }

        /**
         * Manage the actions that will be performed when applying the changes
         * @param {*} ev event (Should be a checkbox type)
         * @param {string} lotID lot id
         * @param {number} deviceID device id
         */
        manage(event, lotID, deviceListID) {
            event.preventDefault();
<<<<<<< HEAD
            const {indeterminate} = event.srcElement;
            const checked = !event.srcElement.checked;
=======
            const srcElement = event.srcElement.parentElement.children[0]
            const indeterminate = srcElement.indeterminate;
            const checked = !srcElement.checked;
>>>>>>> dded8294

            const found = this.list.filter(list => list.lotID == lotID)[0];
            const foundIndex = found != undefined ? this.list.findLastIndex(x => x.lotID == found.lotID) : -1;

            if (checked) {
                if (found != undefined && found.type == "Remove") {
                    if (found.isFromIndeterminate == true) {
                        found.type = "Add";
                        this.list[foundIndex] = found;
                    } else {
                        this.list = this.list.filter(list => list.lotID != lotID);
                    }
                } else {
                    this.list.push({ type: "Add", lotID, devices: deviceListID, isFromIndeterminate: indeterminate });
                }
            } else if (found != undefined && found.type == "Add") {
                    if (found.isFromIndeterminate == true) {
                        found.type = "Remove";
                        this.list[foundIndex] = found;
                    } else {
                        this.list = this.list.filter(list => list.lotID != lotID);
                    }
                } else {
                    this.list.push({ type: "Remove", lotID, devices: deviceListID, isFromIndeterminate: indeterminate });
                }

            if (this.list.length > 0) {
                document.getElementById("ApplyDeviceLots").classList.remove("disabled");
            } else {
                document.getElementById("ApplyDeviceLots").classList.add("disabled");
            }
        }

        /**
         * Creates notification to give feedback to user
         * @param {string} title notification title
         * @param {string | null} toastText notification text
         * @param {boolean} isError defines if a toast is a error
         */
        notifyUser(title, toastText, isError) {
            const toast = document.createElement("div");
            toast.classList = `alert alert-dismissible fade show ${  isError ? "alert-danger" : "alert-success"}`;
            toast.attributes["data-autohide"] = !isError;
            toast.attributes.role = "alert";
            toast.style = "margin-left: auto; width: fit-content;";
            toast.innerHTML = `<strong>${title}</strong><button type="button" class="btn-close" data-bs-dismiss="alert" aria-label="Close"></button>`;
            if (toastText && toastText.length > 0) {
                toast.innerHTML += `<br>${toastText}`;
            }

            document.getElementById("NotificationsContainer").appendChild(toast);
            if (!isError) {
                setTimeout(() => toast.classList.remove("show"), 3000);
            }
            setTimeout(() => document.getElementById("NotificationsContainer").innerHTML == "", 3500);
        }

        /**
         * Get actions and execute call request to add or remove devices from lots
         */
        doActions() {
            let requestCount = 0; // This is for count all requested api count, to perform reRender of table device list
            this.list.forEach(async action => {
                if (action.type == "Add") {
                    try {
                        await Api.devices_add(action.lotID, action.devices);
                        this.notifyUser("Devices sucefully aded to selected lot/s", "", false);
                    } catch (error) {
                        this.notifyUser("Failed to add devices to selected lot/s", error.responseJSON.message, true);
                    }
                } else if (action.type == "Remove") {
                    try {
                        await Api.devices_remove(action.lotID, action.devices);
                        this.notifyUser("Devices sucefully removed from selected lot/s", "", false);
                    } catch (error) {
                        this.notifyUser("Fail to remove devices from selected lot/s", error.responseJSON.message, true);
                    }
                }
                requestCount += 1
                if (requestCount == this.list.length) {
                    this.reRenderTable();
                    this.list = [];
                }
            })
            document.getElementById("dropDownLotsSelector").classList.remove("show");
        }

        /**
         * Re-render list in table
         */
        async reRenderTable() {
            const newRequest = await Api.doRequest(window.location)

            const tmpDiv = document.createElement("div")
            tmpDiv.innerHTML = newRequest

            const oldTable = Array.from(document.querySelectorAll("table.table > tbody > tr .deviceSelect")).map(x => x.attributes["data-device-dhid"].value)
            const newTable = Array.from(tmpDiv.querySelectorAll("table.table > tbody > tr .deviceSelect")).map(x => x.attributes["data-device-dhid"].value)

            for (let i = 0; i < oldTable.length; i++) {
                if (!newTable.includes(oldTable[i])) {
                    // variable from device_list.html --> See: ereuse_devicehub\templates\inventory\device_list.html (Ln: 411)
                    table.rows().remove(i)
                }
            }
        }
    }

    let eventClickActions;

    /**
     * Generates a list item with a correspondient checkbox state
     * @param {String} lotID 
     * @param {String} lotName 
     * @param {Array<number>} selectedDevicesIDs
     * @param {HTMLElement} target
     */
    function templateLot(lotID, lot, selectedDevicesIDs, elementTarget, actions) {
        elementTarget.innerHTML = ""

        const htmlTemplate = `<input class="form-check-input" type="checkbox" id="${lotID}" style="width: 20px; height: 20px; margin-right: 7px;">
            <label class="form-check-label" for="${lotID}">${lot.name}</label>`;

        const existLotList = selectedDevicesIDs.map(selected => lot.devices.includes(selected));

        const doc = document.createElement("li");
        doc.innerHTML = htmlTemplate;

        if (selectedDevicesIDs.length <= 0) {
            doc.children[0].disabled = true;
        } else if (existLotList.every(value => value == true)) {
            doc.children[0].checked = true;
        } else if (existLotList.every(value => value == false)) {
            doc.children[0].checked = false;
        } else {
            doc.children[0].indeterminate = true;
        }

<<<<<<< HEAD
        doc.children[0].addEventListener("mouseup", (ev) => actions.manage(ev, lotID, selectedDevicesIDs));
=======
        doc.children[0].addEventListener('mouseup', (ev) => actions.manage(ev, lotID, selectedDevicesIDs));
        doc.children[1].addEventListener('mouseup', (ev) => actions.manage(ev, lotID, selectedDevicesIDs));
>>>>>>> dded8294
        elementTarget.append(doc);
    }

    const listHTML = $("#LotsSelector")

    // Get selected devices
    const selectedDevicesIDs = $.map($(".deviceSelect").filter(":checked"), (x) => parseInt($(x).attr("data")));
    if (selectedDevicesIDs.length <= 0) {
        listHTML.html("<li style=\"color: red; text-align: center\">No devices selected</li>");
        return;
    }

    // Initialize Actions list, and set checkbox triggers
    const actions = new Actions();
    if (eventClickActions) {
        document.getElementById("ApplyDeviceLots").removeEventListener(eventClickActions);
    }
    eventClickActions = document.getElementById("ApplyDeviceLots").addEventListener("click", () => actions.doActions());
    document.getElementById("ApplyDeviceLots").classList.add("disabled");

    try {
        listHTML.html("<li style=\"text-align: center\"><div class=\"spinner-border text-info\" style=\"margin: auto\" role=\"status\"></div></li>")
        const devices = await Api.get_devices(selectedDevicesIDs);
        let lots = await Api.get_lots();

        lots = lots.map(lot => {
            lot.devices = devices
                .filter(device => device.lots.filter(devicelot => devicelot.id == lot.id).length > 0)
                .map(device => parseInt(device.id));
            return lot;
        })

        listHTML.html("");
        lots.forEach(lot => templateLot(lot.id, lot, selectedDevicesIDs, listHTML, actions));
    } catch (error) {
        console.log(error);
        listHTML.html("<li style=\"color: red; text-align: center\">Error feching devices and lots<br>(see console for more details)</li>");
    }
}<|MERGE_RESOLUTION|>--- conflicted
+++ resolved
@@ -200,14 +200,9 @@
          */
         manage(event, lotID, deviceListID) {
             event.preventDefault();
-<<<<<<< HEAD
-            const {indeterminate} = event.srcElement;
-            const checked = !event.srcElement.checked;
-=======
             const srcElement = event.srcElement.parentElement.children[0]
             const indeterminate = srcElement.indeterminate;
             const checked = !srcElement.checked;
->>>>>>> dded8294
 
             const found = this.list.filter(list => list.lotID == lotID)[0];
             const foundIndex = found != undefined ? this.list.findLastIndex(x => x.lotID == found.lotID) : -1;
@@ -345,13 +340,8 @@
         } else {
             doc.children[0].indeterminate = true;
         }
-
-<<<<<<< HEAD
-        doc.children[0].addEventListener("mouseup", (ev) => actions.manage(ev, lotID, selectedDevicesIDs));
-=======
         doc.children[0].addEventListener('mouseup', (ev) => actions.manage(ev, lotID, selectedDevicesIDs));
         doc.children[1].addEventListener('mouseup', (ev) => actions.manage(ev, lotID, selectedDevicesIDs));
->>>>>>> dded8294
         elementTarget.append(doc);
     }
 
