<<<<<<< HEAD
$(document).ready(function() {
    var show_allocate_form = $("#allocateModal").data('show-action-form');
    var show_datawipe_form = $("#datawipeModal").data('show-action-form');
    var show_trade_form = $("#tradeLotModal").data('show-action-form');
    if (show_allocate_form != "None") {
        $("#allocateModal .btn-primary").show();
        newAllocate(show_allocate_form);
    } else if (show_datawipe_form != "None") {
        $("#datawipeModal .btn-primary").show();
        newDataWipe(show_datawipe_form);
    } else if (show_trade_form != "None") {
        $("#tradeLotModal .btn-primary").show();
        newTrade(show_trade_form);
    } else {
        $(".deviceSelect").on("change", deviceSelect);
    }
    // $('#selectLot').selectpicker();
})

function deviceSelect() {
    var devices_count = $(".deviceSelect").filter(':checked').length;
    get_device_list();
    if (devices_count == 0) {
        $("#addingLotModal .pol").show();
        $("#addingLotModal .btn-primary").hide();

        $("#removeLotModal .pol").show();
        $("#removeLotModal .btn-primary").hide();

        $("#addingTagModal .pol").show();
        $("#addingTagModal .btn-primary").hide();

        $("#actionModal .pol").show();
        $("#actionModal .btn-primary").hide();

        $("#allocateModal .pol").show();
        $("#allocateModal .btn-primary").hide();

        $("#datawipeModal .pol").show();
        $("#datawipeModal .btn-primary").hide();
    } else {
        $("#addingLotModal .pol").hide();
        $("#addingLotModal .btn-primary").show();

        $("#removeLotModal .pol").hide();
        $("#removeLotModal .btn-primary").show();

        $("#actionModal .pol").hide();
        $("#actionModal .btn-primary").show();

        $("#allocateModal .pol").hide();
        $("#allocateModal .btn-primary").show();

        $("#datawipeModal .pol").hide();
        $("#datawipeModal .btn-primary").show();

        $("#addingTagModal .pol").hide();
        $("#addingTagModal .btn-primary").show();
    }
}

function removeLot() {
    var devices = $(".deviceSelect");
    if (devices.length > 0) {
        $("#btnRemoveLots .text-danger").show();
    } else {
        $("#btnRemoveLots .text-danger").hide();
    }
    $("#activeRemoveLotModal").click();
}

function removeTag() {
    var devices = $(".deviceSelect").filter(':checked');
    var devices_id = $.map(devices, function(x) { return $(x).attr('data')});
    if (devices_id.length == 1) {
        var url = "/inventory/tag/devices/"+devices_id[0]+"/del/";
        window.location.href = url;
    } else {
        $("#unlinkTagAlertModal").click();
    }
}

function addTag() {
    var devices = $(".deviceSelect").filter(':checked');
    var devices_id = $.map(devices, function(x) { return $(x).attr('data')});
    if (devices_id.length == 1) {
        $("#addingTagModal .pol").hide();
        $("#addingTagModal .btn-primary").show();
    } else {
        $("#addingTagModal .pol").show();
        $("#addingTagModal .btn-primary").hide();
    }

    $("#addTagAlertModal").click();
}

function newTrade(action) {
    var title = "Trade "
    var user_to = $("#user_to").data("email");
    var user_from = $("#user_from").data("email");
    if (action == 'user_from') {
        title = 'Trade Incoming';
        $("#user_to").attr('readonly', 'readonly');
        $("#user_from").prop('readonly', false);
        $("#user_from").val('');
        $("#user_to").val(user_to);
    } else if (action == 'user_to') {
        title = 'Trade Outgoing';
        $("#user_from").attr('readonly', 'readonly');
        $("#user_to").prop('readonly', false);
        $("#user_to").val('');
        $("#user_from").val(user_from);
    }
    $("#tradeLotModal #title-action").html(title);
    $("#activeTradeModal").click();
}

function newAction(action) {
    $("#actionModal #type").val(action);
    $("#actionModal #title-action").html(action);
    deviceSelect();
    $("#activeActionModal").click();
}

function newAllocate(action) {
    $("#allocateModal #type").val(action);
    $("#allocateModal #title-action").html(action);
    deviceSelect();
    $("#activeAllocateModal").click();
}

function newDataWipe(action) {
    $("#datawipeModal #type").val(action);
    $("#datawipeModal #title-action").html(action);
    deviceSelect();
    $("#activeDatawipeModal").click();
}

function get_device_list() {
    var devices = $(".deviceSelect").filter(':checked');

    /* Insert the correct count of devices in actions form */
    var devices_count = devices.length;
    $("#datawipeModal .devices-count").html(devices_count);
    $("#allocateModal .devices-count").html(devices_count);
    $("#actionModal .devices-count").html(devices_count);

    /* Insert the correct value in the input devicesList */
    var devices_id = $.map(devices, function(x) { return $(x).attr('data')}).join(",");
    $.map($(".devicesList"), function(x) {
        $(x).val(devices_id);
    });

    /* Create a list of devices for human representation */
    var computer = {
        "Desktop": "<i class='bi bi-building'></i>",
        "Laptop": "<i class='bi bi-laptop'></i>",
    };
    list_devices = devices.map(function (x) {
        var typ = $(devices[x]).data("device-type");
        var manuf = $(devices[x]).data("device-manufacturer");
        var dhid = $(devices[x]).data("device-dhid");
        if (computer[typ]) {
            typ = computer[typ];
        };
        return typ + " " + manuf + " " + dhid;
    });

    description = $.map(list_devices, function(x) { return x }).join(", ");
    $(".enumeration-devices").html(description);
}

function export_file(type_file) {
    var devices = $(".deviceSelect").filter(':checked');
    var devices_id = $.map(devices, function(x) { return $(x).attr('data-device-dhid')}).join(",");
    if (devices_id){
        var url = "/inventory/export/"+type_file+"/?ids="+devices_id;
        window.location.href = url;
    } else {
        $("#exportAlertModal").click();
    }
}



/**
 * Reactive lots button
 */
async function processSelectedDevices() {
    const Api = {
        /**
         * get lots id
         * @returns get lots
         */
        async get_lots() {
            var request = await this.doRequest(API_URLS.lots, "GET", null);
            if (request != undefined) return request.items;
            throw request;
        },

        /**
         * Get filtered devices info
         * @param {number[]} ids devices ids
         * @returns full detailed device list
         */
        async get_devices(ids) {
            var request = await this.doRequest(API_URLS.devices + '?filter={"id": [' + ids.toString() + ']}', "GET", null);
            if (request != undefined) return request.items;
            throw request;
        },

        /**
         * Add devices to lot
         * @param {number} lotID lot id
         * @param {number[]} listDevices list devices id
         */
        async devices_add(lotID, listDevices) {
            var queryURL = API_URLS.devices_modify.replace("UUID", lotID) + "?" + listDevices.map(deviceID => "id=" + deviceID).join("&");
            return await Api.doRequest(queryURL, "POST", null);
        },

        /**
         * Remove devices from a lot
         * @param {number} lotID lot id
         * @param {number[]} listDevices list devices id
         */
        async devices_remove(lotID, listDevices) {
            var queryURL = API_URLS.devices_modify.replace("UUID", lotID) + "?" + listDevices.map(deviceID => "id=" + deviceID).join("&");
            return await Api.doRequest(queryURL, "DELETE", null);
        },

        /**
         * 
         * @param {string} url URL to be requested
         * @param {String} type Action type
         * @param {String | Object} body body content
         * @returns 
         */
        async doRequest(url, type, body) {
            var result;
            try {
                result = await $.ajax({
                    url: url,
                    type: type,
                    headers: { "Authorization": API_URLS.Auth_Token },
                    body: body
                });
                return result;
            } catch (error) {
                console.error(error);
                throw error;
            }
        }
    }

    class Actions {

        constructor() {
            this.list = []; // list of petitions of requests @item --> {type: ["Remove" | "Add"], "LotID": string, "devices": number[]}
        }

        /**
         * Manage the actions that will be performed when applying the changes
         * @param {*} ev event (Should be a checkbox type)
         * @param {string} lotID lot id
         * @param {number} deviceID device id
         */
        manage(event, lotID, deviceListID) {
            event.preventDefault();
            const indeterminate = event.srcElement.indeterminate;
            const checked = !event.srcElement.checked;

            var found = this.list.filter(list => list.lotID == lotID)[0];
            var foundIndex = found != undefined ? this.list.findLastIndex(x => x.lotID == found.lotID) : -1;

            if (checked) {
                if (found != undefined && found.type == "Remove") {
                    if (found.isFromIndeterminate == true) {
                        found.type = "Add";
                        this.list[foundIndex] = found;
                    } else {
                        this.list = this.list.filter(list => list.lotID != lotID);
                    }
                } else {
                    this.list.push({ type: "Add", lotID: lotID, devices: deviceListID, isFromIndeterminate: indeterminate });
                }
            } else {
                if (found != undefined && found.type == "Add") {
                    if (found.isFromIndeterminate == true) {
                        found.type = "Remove";
                        this.list[foundIndex] = found;
                    } else {
                        this.list = this.list.filter(list => list.lotID != lotID);
                    }
                } else {
                    this.list.push({ type: "Remove", lotID: lotID, devices: deviceListID, isFromIndeterminate: indeterminate });
                }
            }

            if (this.list.length > 0) {
                document.getElementById("ApplyDeviceLots").classList.remove("disabled");
            } else {
                document.getElementById("ApplyDeviceLots").classList.add("disabled");
            }
        }

        /**
         * Creates notification to give feedback to user
         * @param {string} title notification title
         * @param {string | null} toastText notification text
         * @param {boolean} isError defines if a toast is a error
         */
        notifyUser(title, toastText, isError) {
            let toast = document.createElement("div");
            toast.classList = "alert alert-dismissible fade show " + (isError ? "alert-danger" : "alert-success");
            toast.attributes["data-autohide"] = !isError;
            toast.attributes["role"] = "alert";
            toast.style = "margin-left: auto; width: fit-content;";
            toast.innerHTML = `<strong>${title}</strong><button type="button" class="btn-close" data-bs-dismiss="alert" aria-label="Close"></button>`;
            if (toastText && toastText.length > 0) {
                toast.innerHTML += `<br>${toastText}`;
            }

            document.getElementById("NotificationsContainer").appendChild(toast);
            if (!isError) {
                setTimeout(() => toast.classList.remove("show"), 3000);
            }
            setTimeout(() => document.getElementById("NotificationsContainer").innerHTML == "", 3500);
        }

        /**
         * Get actions and execute call request to add or remove devices from lots
         */
        doActions() {
            var requestCount = 0; // This is for count all requested api count, to perform reRender of table device list
            this.list.forEach(async action => {
                if (action.type == "Add") {
                    try {
                        await Api.devices_add(action.lotID, action.devices);
                        this.notifyUser("Devices sucefully aded to selected lot/s", "", false);
                    } catch (error) {
                        this.notifyUser("Failed to add devices to selected lot/s", error.responseJSON.message, true);
                    }
                } else if (action.type == "Remove") {
                    try {
                        await Api.devices_remove(action.lotID, action.devices);
                        this.notifyUser("Devices sucefully removed from selected lot/s", "", false);
                    } catch (error) {
                        this.notifyUser("Fail to remove devices from selected lot/s", error.responseJSON.message, true);
                    }
                }

                requestCount += 1
                if (requestCount == this.list.length) {
                    this.reRenderTable();
                    this.list = []
                }
            })
        }

        /**
         * Re-render list in table
         */
        async reRenderTable() {
            var newRequest = await Api.doRequest(window.location)

            var tmpDiv = document.createElement("div")
            tmpDiv.innerHTML = newRequest

            var oldTable = Array.from(document.querySelectorAll("table.table > tbody > tr .deviceSelect")).map(x => x.attributes["data-device-dhid"].value)
            var newTable = Array.from(tmpDiv.querySelectorAll("table.table > tbody > tr .deviceSelect")).map(x => x.attributes["data-device-dhid"].value)

            for (let i = 0; i < oldTable.length; i++) {
                if (!newTable.includes(oldTable[i])) {
                    // variable from device_list.html --> See: ereuse_devicehub\templates\inventory\device_list.html (Ln: 411)
                    table.rows().remove(i)
                }
            }
        }
    }

    var eventClickActions;

    /**
     * Generates a list item with a correspondient checkbox state
     * @param {String} lotID 
     * @param {String} lotName 
     * @param {Array<number>} selectedDevicesIDs
     * @param {HTMLElement} target
     */
    function templateLot(lotID, lot, selectedDevicesIDs, elementTarget, actions) {
        elementTarget.innerHTML = ""

        var htmlTemplate = `<input class="form-check-input" type="checkbox" id="${lotID}" style="width: 20px; height: 20px; margin-right: 7px;">
            <label class="form-check-label" for="${lotID}">${lot.name}</label>`;

        var existLotList = selectedDevicesIDs.map(selected => lot.devices.includes(selected));

        var doc = document.createElement('li');
        doc.innerHTML = htmlTemplate;

        if (selectedDevicesIDs.length <= 0) {
            doc.children[0].disabled = true;
        } else if (existLotList.every(value => value == true)) {
            doc.children[0].checked = true;
        } else if (existLotList.every(value => value == false)) {
            doc.children[0].checked = false;
        } else {
            doc.children[0].indeterminate = true;
        }

        doc.children[0].addEventListener('mouseup', (ev) => actions.manage(ev, lotID, selectedDevicesIDs));
        elementTarget.append(doc);
    }

    var listHTML = $("#LotsSelector")

    // Get selected devices
    var selectedDevicesIDs = $.map($(".deviceSelect").filter(':checked'), function (x) { return parseInt($(x).attr('data')) });
    if (selectedDevicesIDs.length <= 0) {
        listHTML.html('<li style="color: red; text-align: center">No devices selected</li>');
        return;
    }

    // Initialize Actions list, and set checkbox triggers
    var actions = new Actions();
    if (eventClickActions) {
        document.getElementById("ApplyDeviceLots").removeEventListener(eventClickActions);
    }
    eventClickActions = document.getElementById("ApplyDeviceLots").addEventListener("click", () => actions.doActions());
    document.getElementById("ApplyDeviceLots").classList.add("disabled");

    try {
        listHTML.html('<li style="text-align: center"><div class="spinner-border text-info" style="margin: auto" role="status"></div></li>')
        var devices = await Api.get_devices(selectedDevicesIDs);
        var lots = await Api.get_lots();

        lots = lots.map(lot => {
            lot.devices = devices
                .filter(device => device.lots.filter(devicelot => devicelot.id == lot.id).length > 0)
                .map(device => parseInt(device.id));
            return lot;
        })

        listHTML.html('');
        lots.forEach(lot => templateLot(lot.id, lot, selectedDevicesIDs, listHTML, actions));
    } catch (error) {
        console.log(error);
        listHTML.html('<li style="color: red; text-align: center">Error feching devices and lots<br>(see console for more details)</li>');
    }
}
=======
$(document).ready(function () {
    var show_allocate_form = $("#allocateModal").data('show-action-form');
    var show_datawipe_form = $("#datawipeModal").data('show-action-form');
    var show_trade_form = $("#tradeLotModal").data('show-action-form');
    if (show_allocate_form != "None") {
        $("#allocateModal .btn-primary").show();
        newAllocate(show_allocate_form);
    } else if (show_datawipe_form != "None") {
        $("#datawipeModal .btn-primary").show();
        newDataWipe(show_datawipe_form);
    } else if (show_trade_form != "None") {
        $("#tradeLotModal .btn-primary").show();
        newTrade(show_trade_form);
    } else {
        $(".deviceSelect").on("change", deviceSelect);
    }
    // $('#selectLot').selectpicker();
})

function deviceSelect() {
    var devices_count = $(".deviceSelect").filter(':checked').length;
    get_device_list();
    if (devices_count == 0) {
        $("#addingLotModal .pol").show();
        $("#addingLotModal .btn-primary").hide();

        $("#removeLotModal .pol").show();
        $("#removeLotModal .btn-primary").hide();

        $("#addingTagModal .pol").show();
        $("#addingTagModal .btn-primary").hide();

        $("#actionModal .pol").show();
        $("#actionModal .btn-primary").hide();

        $("#allocateModal .pol").show();
        $("#allocateModal .btn-primary").hide();

        $("#datawipeModal .pol").show();
        $("#datawipeModal .btn-primary").hide();
    } else {
        $("#addingLotModal .pol").hide();
        $("#addingLotModal .btn-primary").show();

        $("#removeLotModal .pol").hide();
        $("#removeLotModal .btn-primary").show();

        $("#actionModal .pol").hide();
        $("#actionModal .btn-primary").show();

        $("#allocateModal .pol").hide();
        $("#allocateModal .btn-primary").show();

        $("#datawipeModal .pol").hide();
        $("#datawipeModal .btn-primary").show();

        $("#addingTagModal .pol").hide();
        $("#addingTagModal .btn-primary").show();
    }
}

function removeLot() {
    var devices = $(".deviceSelect");
    if (devices.length > 0) {
        $("#btnRemoveLots .text-danger").show();
    } else {
        $("#btnRemoveLots .text-danger").hide();
    }
    $("#activeRemoveLotModal").click();
}

function removeTag() {
    var devices = $(".deviceSelect").filter(':checked');
    var devices_id = $.map(devices, function (x) { return $(x).attr('data') });
    if (devices_id.length == 1) {
        var url = "/inventory/tag/devices/" + devices_id[0] + "/del/";
        window.location.href = url;
    } else {
        $("#unlinkTagAlertModal").click();
    }
}

function addTag() {
    var devices = $(".deviceSelect").filter(':checked');
    var devices_id = $.map(devices, function (x) { return $(x).attr('data') });
    if (devices_id.length == 1) {
        $("#addingTagModal .pol").hide();
        $("#addingTagModal .btn-primary").show();
    } else {
        $("#addingTagModal .pol").show();
        $("#addingTagModal .btn-primary").hide();
    }

    $("#addTagAlertModal").click();
}

function newTrade(action) {
    var title = "Trade "
    var user_to = $("#user_to").data("email");
    var user_from = $("#user_from").data("email");
    if (action == 'user_from') {
        title = 'Trade Incoming';
        $("#user_to").attr('readonly', 'readonly');
        $("#user_from").prop('readonly', false);
        $("#user_from").val('');
        $("#user_to").val(user_to);
    } else if (action == 'user_to') {
        title = 'Trade Outgoing';
        $("#user_from").attr('readonly', 'readonly');
        $("#user_to").prop('readonly', false);
        $("#user_to").val('');
        $("#user_from").val(user_from);
    }
    $("#tradeLotModal #title-action").html(title);
    $("#activeTradeModal").click();
}

function newAction(action) {
    $("#actionModal #type").val(action);
    $("#actionModal #title-action").html(action);
    deviceSelect();
    $("#activeActionModal").click();
}

function newAllocate(action) {
    $("#allocateModal #type").val(action);
    $("#allocateModal #title-action").html(action);
    deviceSelect();
    $("#activeAllocateModal").click();
}

function newDataWipe(action) {
    $("#datawipeModal #type").val(action);
    $("#datawipeModal #title-action").html(action);
    deviceSelect();
    $("#activeDatawipeModal").click();
}

function get_device_list() {
    var devices = $(".deviceSelect").filter(':checked');

    /* Insert the correct count of devices in actions form */
    var devices_count = devices.length;
    $("#datawipeModal .devices-count").html(devices_count);
    $("#allocateModal .devices-count").html(devices_count);
    $("#actionModal .devices-count").html(devices_count);

    /* Insert the correct value in the input devicesList */
    var devices_id = $.map(devices, function (x) { return $(x).attr('data') }).join(",");
    $.map($(".devicesList"), function (x) {
        $(x).val(devices_id);
    });

    /* Create a list of devices for human representation */
    var computer = {
        "Desktop": "<i class='bi bi-building'></i>",
        "Laptop": "<i class='bi bi-laptop'></i>",
    };
    list_devices = devices.map(function (x) {
        var typ = $(devices[x]).data("device-type");
        var manuf = $(devices[x]).data("device-manufacturer");
        var dhid = $(devices[x]).data("device-dhid");
        if (computer[typ]) {
            typ = computer[typ];
        };
        return typ + " " + manuf + " " + dhid;
    });

    description = $.map(list_devices, function (x) { return x }).join(", ");
    $(".enumeration-devices").html(description);
}

function export_file(type_file) {
    var devices = $(".deviceSelect").filter(':checked');
    var devices_id = $.map(devices, function (x) { return $(x).attr('data-device-dhid') }).join(",");
    if (devices_id) {
        var url = "/inventory/export/" + type_file + "/?ids=" + devices_id;
        window.location.href = url;
    } else {
        $("#exportAlertModal").click();
    }
}

window.addEventListener("DOMContentLoaded", () => {
    var searchForm = document.getElementById("SearchForm")
    var inputSearch = document.querySelector("#SearchForm > input")
    var doSearch = true

    const Api = {
        /**
         * get lots id
         * @returns get lots
         */
        async get_lots() {
            var request = await this.doRequest(API_URLS.lots, "GET", null)
            if (request != undefined) return request.items
            throw request
        },

        /**
         * Get filtered devices info
         * @param {number[]} ids devices ids
         * @returns full detailed device list
         */
        async get_devices(id) {
            var request = await this.doRequest(API_URLS.devices + '?filter={"devicehub_id": ["' + id + '"]}', "GET", null)
            if (request != undefined) return request.items
            throw request
        },

        /**
         * 
         * @param {string} url URL to be requested
         * @param {String} type Action type
         * @param {String | Object} body body content
         * @returns {Object[]}
         */
        async doRequest(url, type, body) {
            var result;
            try {
                result = await $.ajax({
                    url: url,
                    type: type,
                    headers: {
                        "Authorization": API_URLS.Auth_Token
                    },
                    body: body
                });
                return result
            } catch (error) {
                console.error(error)
                throw error
            }
        }
    }



    searchForm.addEventListener("submit", (event) => {
        event.preventDefault();
    })

    let timeoutHandler = setTimeout(() => { }, 1)
    let dropdownList = document.getElementById("dropdown-search-list")
    let defaultEmptySearch = document.getElementById("dropdown-search-list").innerHTML


    inputSearch.addEventListener("input", (e) => {
        clearTimeout(timeoutHandler)
        let searchText = e.target.value
        if (searchText == '') {
            document.getElementById("dropdown-search-list").innerHTML = defaultEmptySearch;
            return
        }

        let resultCount = 0;
        function searchCompleted() {
            resultCount++;
            if (resultCount < 2 && document.getElementById("dropdown-search-list").children.length > 0) {
                setTimeout(() => {
                    document.getElementById("dropdown-search-list").innerHTML = `
                <li id="deviceSearchLoader" class="dropdown-item">
                <i class="bi bi-x-lg"></i>
                        <span style="margin-right: 10px">Nothing found</span>
                </li>`
                }, 100)
            }
        }
        
        timeoutHandler = setTimeout(async () => {
            dropdownList.innerHTML = `
                <li id="deviceSearchLoader" class="dropdown-item">
                    <i class="bi bi-laptop"></i>
                    <div class="spinner-border spinner-border-sm" role="status">
                        <span class="visually-hidden">Loading...</span>
                    </div>
                </li>
                <li id="lotSearchLoader" class="dropdown-item">
                    <i class="bi bi-folder2"></i>
                    <div class="spinner-border spinner-border-sm" role="status">
                        <span class="visually-hidden">Loading...</span>
                    </div>
                </li>`;


            try {
                Api.get_devices(searchText.toUpperCase()).then(devices => {
                    dropdownList.querySelector("#deviceSearchLoader").style = "display: none"

                    for (let i = 0; i < devices.length; i++) {
                        const device = devices[i];

                        // See: ereuse_devicehub/resources/device/models.py
                        var verboseName = `${device.type} ${device.manufacturer} ${device.model}`

                        const templateString = `
                        <li>
                            <a class="dropdown-item" href="${API_URLS.devices_detail.replace("ReplaceTEXT", device.devicehubID)}" style="display: flex; align-items: center;" href="#">
                                <i class="bi bi-laptop"></i>
                                <span style="margin-right: 10px">${verboseName}</span>
                                <span class="badge bg-secondary" style="margin-left: auto;">${device.devicehubID}</span>
                            </a>
                        </li>`;
                        dropdownList.innerHTML += templateString
                        if (i == 4) { // Limit to 4 resullts
                            break;
                        }
                    }

                    searchCompleted();
                })
            } catch (error) {
                dropdownList.innerHTML += `
                <li id="deviceSearchLoader" class="dropdown-item">
                <i class="bi bi-x"></i>
                    <div class="spinner-border spinner-border-sm" role="status">
                        <span class="visually-hidden">Error searching devices</span>
                    </div>
                </li>`;
                console.log(error);
            }

            try {
                Api.get_lots().then(lots => {
                    dropdownList.querySelector("#lotSearchLoader").style = "display: none"
                    for (let i = 0; i < lots.length; i++) {
                        const lot = lots[i];
                        if (lot.name.toUpperCase().includes(searchText.toUpperCase())) {
                            const templateString = `
                            <li>
                                <a class="dropdown-item" href="${API_URLS.lots_detail.replace("ReplaceTEXT", lot.id)}" style="display: flex; align-items: center;" href="#">
                                    <i class="bi bi-folder2"></i>
                                    <span style="margin-right: 10px">${lot.name}</span>
                                </a>
                            </li>`;
                            dropdownList.innerHTML += templateString
                            if (i == 4) { // Limit to 4 resullts
                                break;
                            }
                        }
                    }
                    searchCompleted();
                })

            } catch (error) {
                dropdownList.innerHTML += `
                <li id="deviceSearchLoader" class="dropdown-item">
                <i class="bi bi-x"></i>
                    <div class="spinner-border spinner-border-sm" role="status">
                        <span class="visually-hidden">Error searching lots</span>
                    </div>
                </li>`;
                console.log(error);
            }
        }, 1000)
    })


})
>>>>>>> 232d40c0
<|MERGE_RESOLUTION|>--- conflicted
+++ resolved
@@ -1,4 +1,3 @@
-<<<<<<< HEAD
 $(document).ready(function() {
     var show_allocate_form = $("#allocateModal").data('show-action-form');
     var show_datawipe_form = $("#datawipeModal").data('show-action-form');
@@ -183,77 +182,10 @@
 }
 
 
-
 /**
  * Reactive lots button
  */
 async function processSelectedDevices() {
-    const Api = {
-        /**
-         * get lots id
-         * @returns get lots
-         */
-        async get_lots() {
-            var request = await this.doRequest(API_URLS.lots, "GET", null);
-            if (request != undefined) return request.items;
-            throw request;
-        },
-
-        /**
-         * Get filtered devices info
-         * @param {number[]} ids devices ids
-         * @returns full detailed device list
-         */
-        async get_devices(ids) {
-            var request = await this.doRequest(API_URLS.devices + '?filter={"id": [' + ids.toString() + ']}', "GET", null);
-            if (request != undefined) return request.items;
-            throw request;
-        },
-
-        /**
-         * Add devices to lot
-         * @param {number} lotID lot id
-         * @param {number[]} listDevices list devices id
-         */
-        async devices_add(lotID, listDevices) {
-            var queryURL = API_URLS.devices_modify.replace("UUID", lotID) + "?" + listDevices.map(deviceID => "id=" + deviceID).join("&");
-            return await Api.doRequest(queryURL, "POST", null);
-        },
-
-        /**
-         * Remove devices from a lot
-         * @param {number} lotID lot id
-         * @param {number[]} listDevices list devices id
-         */
-        async devices_remove(lotID, listDevices) {
-            var queryURL = API_URLS.devices_modify.replace("UUID", lotID) + "?" + listDevices.map(deviceID => "id=" + deviceID).join("&");
-            return await Api.doRequest(queryURL, "DELETE", null);
-        },
-
-        /**
-         * 
-         * @param {string} url URL to be requested
-         * @param {String} type Action type
-         * @param {String | Object} body body content
-         * @returns 
-         */
-        async doRequest(url, type, body) {
-            var result;
-            try {
-                result = await $.ajax({
-                    url: url,
-                    type: type,
-                    headers: { "Authorization": API_URLS.Auth_Token },
-                    body: body
-                });
-                return result;
-            } catch (error) {
-                console.error(error);
-                throw error;
-            }
-        }
-    }
-
     class Actions {
 
         constructor() {
@@ -449,365 +381,4 @@
         console.log(error);
         listHTML.html('<li style="color: red; text-align: center">Error feching devices and lots<br>(see console for more details)</li>');
     }
-}
-=======
-$(document).ready(function () {
-    var show_allocate_form = $("#allocateModal").data('show-action-form');
-    var show_datawipe_form = $("#datawipeModal").data('show-action-form');
-    var show_trade_form = $("#tradeLotModal").data('show-action-form');
-    if (show_allocate_form != "None") {
-        $("#allocateModal .btn-primary").show();
-        newAllocate(show_allocate_form);
-    } else if (show_datawipe_form != "None") {
-        $("#datawipeModal .btn-primary").show();
-        newDataWipe(show_datawipe_form);
-    } else if (show_trade_form != "None") {
-        $("#tradeLotModal .btn-primary").show();
-        newTrade(show_trade_form);
-    } else {
-        $(".deviceSelect").on("change", deviceSelect);
-    }
-    // $('#selectLot').selectpicker();
-})
-
-function deviceSelect() {
-    var devices_count = $(".deviceSelect").filter(':checked').length;
-    get_device_list();
-    if (devices_count == 0) {
-        $("#addingLotModal .pol").show();
-        $("#addingLotModal .btn-primary").hide();
-
-        $("#removeLotModal .pol").show();
-        $("#removeLotModal .btn-primary").hide();
-
-        $("#addingTagModal .pol").show();
-        $("#addingTagModal .btn-primary").hide();
-
-        $("#actionModal .pol").show();
-        $("#actionModal .btn-primary").hide();
-
-        $("#allocateModal .pol").show();
-        $("#allocateModal .btn-primary").hide();
-
-        $("#datawipeModal .pol").show();
-        $("#datawipeModal .btn-primary").hide();
-    } else {
-        $("#addingLotModal .pol").hide();
-        $("#addingLotModal .btn-primary").show();
-
-        $("#removeLotModal .pol").hide();
-        $("#removeLotModal .btn-primary").show();
-
-        $("#actionModal .pol").hide();
-        $("#actionModal .btn-primary").show();
-
-        $("#allocateModal .pol").hide();
-        $("#allocateModal .btn-primary").show();
-
-        $("#datawipeModal .pol").hide();
-        $("#datawipeModal .btn-primary").show();
-
-        $("#addingTagModal .pol").hide();
-        $("#addingTagModal .btn-primary").show();
-    }
-}
-
-function removeLot() {
-    var devices = $(".deviceSelect");
-    if (devices.length > 0) {
-        $("#btnRemoveLots .text-danger").show();
-    } else {
-        $("#btnRemoveLots .text-danger").hide();
-    }
-    $("#activeRemoveLotModal").click();
-}
-
-function removeTag() {
-    var devices = $(".deviceSelect").filter(':checked');
-    var devices_id = $.map(devices, function (x) { return $(x).attr('data') });
-    if (devices_id.length == 1) {
-        var url = "/inventory/tag/devices/" + devices_id[0] + "/del/";
-        window.location.href = url;
-    } else {
-        $("#unlinkTagAlertModal").click();
-    }
-}
-
-function addTag() {
-    var devices = $(".deviceSelect").filter(':checked');
-    var devices_id = $.map(devices, function (x) { return $(x).attr('data') });
-    if (devices_id.length == 1) {
-        $("#addingTagModal .pol").hide();
-        $("#addingTagModal .btn-primary").show();
-    } else {
-        $("#addingTagModal .pol").show();
-        $("#addingTagModal .btn-primary").hide();
-    }
-
-    $("#addTagAlertModal").click();
-}
-
-function newTrade(action) {
-    var title = "Trade "
-    var user_to = $("#user_to").data("email");
-    var user_from = $("#user_from").data("email");
-    if (action == 'user_from') {
-        title = 'Trade Incoming';
-        $("#user_to").attr('readonly', 'readonly');
-        $("#user_from").prop('readonly', false);
-        $("#user_from").val('');
-        $("#user_to").val(user_to);
-    } else if (action == 'user_to') {
-        title = 'Trade Outgoing';
-        $("#user_from").attr('readonly', 'readonly');
-        $("#user_to").prop('readonly', false);
-        $("#user_to").val('');
-        $("#user_from").val(user_from);
-    }
-    $("#tradeLotModal #title-action").html(title);
-    $("#activeTradeModal").click();
-}
-
-function newAction(action) {
-    $("#actionModal #type").val(action);
-    $("#actionModal #title-action").html(action);
-    deviceSelect();
-    $("#activeActionModal").click();
-}
-
-function newAllocate(action) {
-    $("#allocateModal #type").val(action);
-    $("#allocateModal #title-action").html(action);
-    deviceSelect();
-    $("#activeAllocateModal").click();
-}
-
-function newDataWipe(action) {
-    $("#datawipeModal #type").val(action);
-    $("#datawipeModal #title-action").html(action);
-    deviceSelect();
-    $("#activeDatawipeModal").click();
-}
-
-function get_device_list() {
-    var devices = $(".deviceSelect").filter(':checked');
-
-    /* Insert the correct count of devices in actions form */
-    var devices_count = devices.length;
-    $("#datawipeModal .devices-count").html(devices_count);
-    $("#allocateModal .devices-count").html(devices_count);
-    $("#actionModal .devices-count").html(devices_count);
-
-    /* Insert the correct value in the input devicesList */
-    var devices_id = $.map(devices, function (x) { return $(x).attr('data') }).join(",");
-    $.map($(".devicesList"), function (x) {
-        $(x).val(devices_id);
-    });
-
-    /* Create a list of devices for human representation */
-    var computer = {
-        "Desktop": "<i class='bi bi-building'></i>",
-        "Laptop": "<i class='bi bi-laptop'></i>",
-    };
-    list_devices = devices.map(function (x) {
-        var typ = $(devices[x]).data("device-type");
-        var manuf = $(devices[x]).data("device-manufacturer");
-        var dhid = $(devices[x]).data("device-dhid");
-        if (computer[typ]) {
-            typ = computer[typ];
-        };
-        return typ + " " + manuf + " " + dhid;
-    });
-
-    description = $.map(list_devices, function (x) { return x }).join(", ");
-    $(".enumeration-devices").html(description);
-}
-
-function export_file(type_file) {
-    var devices = $(".deviceSelect").filter(':checked');
-    var devices_id = $.map(devices, function (x) { return $(x).attr('data-device-dhid') }).join(",");
-    if (devices_id) {
-        var url = "/inventory/export/" + type_file + "/?ids=" + devices_id;
-        window.location.href = url;
-    } else {
-        $("#exportAlertModal").click();
-    }
-}
-
-window.addEventListener("DOMContentLoaded", () => {
-    var searchForm = document.getElementById("SearchForm")
-    var inputSearch = document.querySelector("#SearchForm > input")
-    var doSearch = true
-
-    const Api = {
-        /**
-         * get lots id
-         * @returns get lots
-         */
-        async get_lots() {
-            var request = await this.doRequest(API_URLS.lots, "GET", null)
-            if (request != undefined) return request.items
-            throw request
-        },
-
-        /**
-         * Get filtered devices info
-         * @param {number[]} ids devices ids
-         * @returns full detailed device list
-         */
-        async get_devices(id) {
-            var request = await this.doRequest(API_URLS.devices + '?filter={"devicehub_id": ["' + id + '"]}', "GET", null)
-            if (request != undefined) return request.items
-            throw request
-        },
-
-        /**
-         * 
-         * @param {string} url URL to be requested
-         * @param {String} type Action type
-         * @param {String | Object} body body content
-         * @returns {Object[]}
-         */
-        async doRequest(url, type, body) {
-            var result;
-            try {
-                result = await $.ajax({
-                    url: url,
-                    type: type,
-                    headers: {
-                        "Authorization": API_URLS.Auth_Token
-                    },
-                    body: body
-                });
-                return result
-            } catch (error) {
-                console.error(error)
-                throw error
-            }
-        }
-    }
-
-
-
-    searchForm.addEventListener("submit", (event) => {
-        event.preventDefault();
-    })
-
-    let timeoutHandler = setTimeout(() => { }, 1)
-    let dropdownList = document.getElementById("dropdown-search-list")
-    let defaultEmptySearch = document.getElementById("dropdown-search-list").innerHTML
-
-
-    inputSearch.addEventListener("input", (e) => {
-        clearTimeout(timeoutHandler)
-        let searchText = e.target.value
-        if (searchText == '') {
-            document.getElementById("dropdown-search-list").innerHTML = defaultEmptySearch;
-            return
-        }
-
-        let resultCount = 0;
-        function searchCompleted() {
-            resultCount++;
-            if (resultCount < 2 && document.getElementById("dropdown-search-list").children.length > 0) {
-                setTimeout(() => {
-                    document.getElementById("dropdown-search-list").innerHTML = `
-                <li id="deviceSearchLoader" class="dropdown-item">
-                <i class="bi bi-x-lg"></i>
-                        <span style="margin-right: 10px">Nothing found</span>
-                </li>`
-                }, 100)
-            }
-        }
-        
-        timeoutHandler = setTimeout(async () => {
-            dropdownList.innerHTML = `
-                <li id="deviceSearchLoader" class="dropdown-item">
-                    <i class="bi bi-laptop"></i>
-                    <div class="spinner-border spinner-border-sm" role="status">
-                        <span class="visually-hidden">Loading...</span>
-                    </div>
-                </li>
-                <li id="lotSearchLoader" class="dropdown-item">
-                    <i class="bi bi-folder2"></i>
-                    <div class="spinner-border spinner-border-sm" role="status">
-                        <span class="visually-hidden">Loading...</span>
-                    </div>
-                </li>`;
-
-
-            try {
-                Api.get_devices(searchText.toUpperCase()).then(devices => {
-                    dropdownList.querySelector("#deviceSearchLoader").style = "display: none"
-
-                    for (let i = 0; i < devices.length; i++) {
-                        const device = devices[i];
-
-                        // See: ereuse_devicehub/resources/device/models.py
-                        var verboseName = `${device.type} ${device.manufacturer} ${device.model}`
-
-                        const templateString = `
-                        <li>
-                            <a class="dropdown-item" href="${API_URLS.devices_detail.replace("ReplaceTEXT", device.devicehubID)}" style="display: flex; align-items: center;" href="#">
-                                <i class="bi bi-laptop"></i>
-                                <span style="margin-right: 10px">${verboseName}</span>
-                                <span class="badge bg-secondary" style="margin-left: auto;">${device.devicehubID}</span>
-                            </a>
-                        </li>`;
-                        dropdownList.innerHTML += templateString
-                        if (i == 4) { // Limit to 4 resullts
-                            break;
-                        }
-                    }
-
-                    searchCompleted();
-                })
-            } catch (error) {
-                dropdownList.innerHTML += `
-                <li id="deviceSearchLoader" class="dropdown-item">
-                <i class="bi bi-x"></i>
-                    <div class="spinner-border spinner-border-sm" role="status">
-                        <span class="visually-hidden">Error searching devices</span>
-                    </div>
-                </li>`;
-                console.log(error);
-            }
-
-            try {
-                Api.get_lots().then(lots => {
-                    dropdownList.querySelector("#lotSearchLoader").style = "display: none"
-                    for (let i = 0; i < lots.length; i++) {
-                        const lot = lots[i];
-                        if (lot.name.toUpperCase().includes(searchText.toUpperCase())) {
-                            const templateString = `
-                            <li>
-                                <a class="dropdown-item" href="${API_URLS.lots_detail.replace("ReplaceTEXT", lot.id)}" style="display: flex; align-items: center;" href="#">
-                                    <i class="bi bi-folder2"></i>
-                                    <span style="margin-right: 10px">${lot.name}</span>
-                                </a>
-                            </li>`;
-                            dropdownList.innerHTML += templateString
-                            if (i == 4) { // Limit to 4 resullts
-                                break;
-                            }
-                        }
-                    }
-                    searchCompleted();
-                })
-
-            } catch (error) {
-                dropdownList.innerHTML += `
-                <li id="deviceSearchLoader" class="dropdown-item">
-                <i class="bi bi-x"></i>
-                    <div class="spinner-border spinner-border-sm" role="status">
-                        <span class="visually-hidden">Error searching lots</span>
-                    </div>
-                </li>`;
-                console.log(error);
-            }
-        }, 1000)
-    })
-
-
-})
->>>>>>> 232d40c0
+}