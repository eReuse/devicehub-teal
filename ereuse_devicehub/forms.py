<<<<<<< HEAD
from flask import current_app as app
from flask import g, session
=======
from boltons.urlutils import URL
from flask import g
>>>>>>> 1e62af56
from flask_wtf import FlaskForm
from werkzeug.security import generate_password_hash
from wtforms import (
    BooleanField,
    EmailField,
    PasswordField,
    StringField,
    URLField,
    validators,
)

from ereuse_devicehub.db import db
from ereuse_devicehub.resources.user.models import SanitizationEntity, User


class LoginForm(FlaskForm):
    email = EmailField('Email Address', [validators.Length(min=6, max=35)])
    password = PasswordField('Password', [validators.DataRequired()])
    remember = BooleanField('Remember me')

    error_messages = {
        'invalid_login': (
            "Please enter a correct email and password. Note that both "
            "fields may be case-sensitive."
        ),
        'inactive': "This account is inactive.",
    }

    def validate(self, extra_validators=None):
        is_valid = super().validate(extra_validators)

        if not is_valid:
            return False

        email = self.email.data
        password = self.password.data
        self.user_cache = self.authenticate(email, password)

        if self.user_cache is None:
            self.form_errors.append(self.error_messages['invalid_login'])
            return False

        return self.confirm_login_allowed(self.user_cache)

    def authenticate(self, email, password):
        if email is None or password is None:
            return
        user = User.query.filter_by(email=email).first()
        if user is None:
            # Run the default password hasher once to reduce the timing
            # difference between an existing and a nonexistent user (#20760).
            generate_password_hash(password)
        else:
            if user.check_password(password):
                return user

    def confirm_login_allowed(self, user):
        """
        Controls whether the given User may log in. This is a policy setting,
        independent of end-user authentication. This default behavior is to
        allow login by active users, and reject login by inactive users.
        If the given user cannot log in, this method should raise a
        ``ValidationError``.
        If the given user may log in, this method should return None.
        """
        if not user.is_active:
            self.form_errors.append(self.error_messages['inactive'])

        if 'trublo' in app.blueprints.keys():
            token_dlt = (
                user.get_dlt_keys(self.password.data).get('data', {}).get('api_token')
            )
            session['token_dlt'] = token_dlt

        return user.is_active


class PasswordForm(FlaskForm):
    password = PasswordField(
        'Current Password',
        [validators.DataRequired()],
        render_kw={'class': "form-control"},
    )
    newpassword = PasswordField(
        'New Password',
        [validators.DataRequired()],
        render_kw={'class': "form-control"},
    )
    renewpassword = PasswordField(
        'Re-enter New Password',
        [validators.DataRequired()],
        render_kw={'class': "form-control"},
    )

    def validate(self, extra_validators=None):
        is_valid = super().validate(extra_validators)

        if not is_valid:
            return False

        if not g.user.check_password(self.password.data):
            return False

        if self.newpassword.data != self.renewpassword.data:
            return False

        return True

    def save(self, commit=True):
        if 'trublo' not in app.blueprints.keys():
            keys_dlt = g.user.get_dlt_keys(self.password.data)
            g.user.reset_dlt_keys(self.newpassword.data, keys_dlt)

            token_dlt = (
                user.get_dlt_keys(self.password.data).get('data', {}).get('api_token')
            )
            session['token_dlt'] = token_dlt

        g.user.password = self.newpassword.data

        db.session.add(g.user)
        if commit:
            db.session.commit()
        return


class SanitizationEntityForm(FlaskForm):

    logo = URLField(
        'Logo',
        [validators.Optional(), validators.URL()],
        render_kw={'class': "form-control"},
    )
    company_name = StringField('Company Name', render_kw={'class': "form-control"})
    location = StringField('Location', render_kw={'class': "form-control"})
    responsable_person = StringField(
        'Responsable person', render_kw={'class': "form-control"}
    )
    supervisor_person = StringField(
        'Supervisor person', render_kw={'class': "form-control"}
    )

    def __init__(self, *args, **kwargs):
        super().__init__(*args, **kwargs)
        if isinstance(self.logo.data, URL):
            self.logo.data = self.logo.data.to_text()

    def validate(self, extra_validators=None):
        is_valid = super().validate(extra_validators)

        if not is_valid:
            return False

        return True

    def save(self, commit=True):
        sanitation_data = SanitizationEntity(
            logo=URL(self.logo.data),
            company_name=self.company_name.data,
            location=self.location.data,
            responsable_person=self.responsable_person.data,
            supervisor_person=self.supervisor_person.data,
            user=g.user,
        )
        db.session.add(sanitation_data)

        if commit:
            db.session.commit()
        return<|MERGE_RESOLUTION|>--- conflicted
+++ resolved
@@ -1,10 +1,6 @@
-<<<<<<< HEAD
+from boltons.urlutils import URL
 from flask import current_app as app
 from flask import g, session
-=======
-from boltons.urlutils import URL
-from flask import g
->>>>>>> 1e62af56
 from flask_wtf import FlaskForm
 from werkzeug.security import generate_password_hash
 from wtforms import (
@@ -119,7 +115,7 @@
             g.user.reset_dlt_keys(self.newpassword.data, keys_dlt)
 
             token_dlt = (
-                user.get_dlt_keys(self.password.data).get('data', {}).get('api_token')
+                g.user.get_dlt_keys(self.password.data).get('data', {}).get('api_token')
             )
             session['token_dlt'] = token_dlt
 
