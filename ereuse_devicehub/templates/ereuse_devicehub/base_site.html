<<<<<<< HEAD
{% extends "ereuse_devicehub/base.html" %}
{% block page_title %}{{ page_title }}{% endblock %}
{% block body %}
<!-- ======= Header ======= -->
<header id="header" class="header fixed-top d-flex align-items-center">

  <div class="d-flex align-items-center justify-content-between">
    <a href="{{ url_for('inventory.devicelist')}}" class="logo d-flex align-items-center">
      <img src="{{ url_for('static', filename='img/usody-logo-black.svg') }}" alt="">
    </a>
    <i class="bi bi-list toggle-sidebar-btn"></i>
  </div><!-- End Logo -->

  <div class="search-bar">
    <form class="search-form d-flex align-items-center" method="POST" action="#">
      <input type="text" name="query" placeholder="Search" title="Enter search keyword">
      <button type="submit" title="Search"><i class="bi bi-search"></i></button>
    </form>
  </div><!-- End Search Bar -->

  <nav class="header-nav ms-auto">
    <ul class="d-flex align-items-center">

      <li class="nav-item d-block d-lg-none">
        <a class="nav-link nav-icon search-bar-toggle " href="#">
          <i class="bi bi-search"></i>
        </a>
      </li><!-- End Search Icon-->

      <li class="nav-item dropdown pe-3">

        <a class="nav-link nav-profile d-flex align-items-center pe-0" href="#" data-bs-toggle="dropdown">
          <i class="bi bi-person-circle" style="font-size: 36px;"></i>
          <span class="d-none d-md-block dropdown-toggle ps-2">{{ current_user.email }}</span>
        </a><!-- End Profile Iamge Icon -->

        <ul class="dropdown-menu dropdown-menu-end dropdown-menu-arrow profile">
          <li class="dropdown-header">
            <h6>{{ current_user.get_full_name }}</h6>
          </li>
          <li>
            <hr class="dropdown-divider">
          </li>

          <li>
            <a class="dropdown-item d-flex align-items-center" href="{{ url_for('core.user-profile') }}">
              <i class="bi bi-person"></i>
              <span>My Profile</span>
            </a>
          </li>
          <li>
            <hr class="dropdown-divider">
          </li>

          <li>
            <a class="dropdown-item d-flex align-items-center" href="https://help.usody.com/" target="_blank">
              <i class="bi bi-question-circle"></i>
              <span>Need Help?</span>
            </a>
          </li>
          <li>
            <hr class="dropdown-divider">
          </li>

          <li>
            <a class="dropdown-item d-flex align-items-center" href="{{ url_for('core.logout') }}">
              <i class="bi bi-box-arrow-right"></i>
              <span>Sign Out</span>
            </a>
          </li>

        </ul><!-- End Profile Dropdown Items -->
      </li><!-- End Profile Nav -->

    </ul>
  </nav><!-- End Icons Navigation -->

</header><!-- End Header -->

<!-- ======= Sidebar ======= -->
<aside id="sidebar" class="sidebar">

  <ul class="sidebar-nav" id="sidebar-nav">
    <!-- We need defined before the Dashboard
    <li class="nav-item">
      <a class="nav-link collapsed" href="index.html">
        <i class="bi bi-grid"></i>
        <span>Dashboard</span>
      </a>
    </li><!-- End Dashboard Nav -->

    <li class="nav-item">
      <a class="nav-link collapsed" href="{{ url_for('inventory.devicelist') }}">
        <i class="bi-menu-button-wide"></i>
        <span>Unassigned devices</span>
      </a>
    </li>

    <li class="nav-heading">Lots</li>

    <li class="nav-item">
      {% if lot and lot.is_incoming %}
      <a class="nav-link" data-bs-target="#incoming-lots-nav" data-bs-toggle="collapse" href="#">
      {% else %}
      <a class="nav-link collapsed" data-bs-target="#incoming-lots-nav" data-bs-toggle="collapse" href="#">
      {% endif %}
        <i class="bi bi-arrow-down-right"></i><span>Incoming Lots</span><i class="bi bi-chevron-down ms-auto"></i>
      </a>
      {% if lot and lot.is_incoming %}
      <ul id="incoming-lots-nav" class="nav-content collapse show" data-bs-parent="#sidebar-nav">
      {% else %}
      <ul id="incoming-lots-nav" class="nav-content collapse" data-bs-parent="#sidebar-nav">
      {% endif %}
        {% for lot in lots %}
        {% if lot.is_incoming %}
        <li>
          <a href="{{ url_for('inventory.lotdevicelist', lot_id=lot.id) }}">
            <i class="bi bi-circle"></i><span>{{ lot.name }}</span>
          </a>
        </li>
        {% endif %}
        {% endfor %}
      </ul>
    </li><!-- End Incoming Lots Nav -->

    <li class="nav-item">
      {% if lot and lot.is_outgoing %}
      <a class="nav-link" data-bs-target="#outgoing-lots-nav" data-bs-toggle="collapse" href="#">
      {% else %}
      <a class="nav-link collapsed" data-bs-target="#outgoing-lots-nav" data-bs-toggle="collapse" href="#">
      {% endif %}
        <i class="bi bi-arrow-up-right"></i><span>Outgoing Lots</span><i class="bi bi-chevron-down ms-auto"></i>
      </a>
      {% if lot and lot.is_outgoing %}
      <ul id="outgoing-lots-nav" class="nav-content collapse show" data-bs-parent="#sidebar-nav">
      {% else %}
      <ul id="outgoing-lots-nav" class="nav-content collapse " data-bs-parent="#sidebar-nav">
      {% endif %}
        {% for lot in lots %}
        {% if lot.is_outgoing %}
        <li>
          <a href="{{ url_for('inventory.lotdevicelist', lot_id=lot.id) }}">
            <i class="bi bi-circle"></i><span>{{ lot.name }}</span>
          </a>
        </li>
        {% endif %}
        {% endfor %}
      </ul>
    </li><!-- End Outgoing Lots Nav -->

    <li class="nav-item">
      {% if lot and lot.is_temporary %}
      <a class="nav-link" data-bs-target="#temporal-lots-nav" data-bs-toggle="collapse" href="#">
      {% else %}
      <a class="nav-link collapsed"  data-bs-target="#temporal-lots-nav" data-bs-toggle="collapse" href="#">
      {% endif %}
        <i class="bi bi-layout-text-window-reverse"></i><span>Temporary Lots</span><i class="bi bi-chevron-down ms-auto"></i>
      </a>
      {% if lot and lot.is_temporary %}
      <ul id="temporal-lots-nav" class="nav-content collapse show" data-bs-parent="#sidebar-nav">
      {% else %}
      <ul id="temporal-lots-nav" class="nav-content collapse " data-bs-parent="#sidebar-nav">
      {% endif %}
        <li>
          <a href="{{ url_for('inventory.lot_add')}}">
            <i class="bi bi-plus" style="font-size: larger;"></i><span>New temporary lot</span>
          </a>
        </li>
        {% for lot in lots %}
        {% if lot.is_temporary %}
        <li>
          <a href="{{ url_for('inventory.lotdevicelist', lot_id=lot.id) }}">
            <i class="bi bi-circle"></i><span>{{ lot.name }}</span>
          </a>
        </li>
        {% endif %}
        {% endfor %}
      </ul>
    </li><!-- End Temporal Lots Nav -->

    <li class="nav-heading">Utils</li>

    <li class="nav-item">
      <a class="nav-link collapsed" href="{{ url_for('labels.label_list')}}">
        <i class="bi bi-tags"></i>
        <span>Tags</span>
      </a>
    </li><!-- End Tags Page Nav -->

  </ul>

</aside><!-- End Sidebar-->

<main id="main" class="main">
  {% block messages %}
    {% for level, message in get_flashed_messages(with_categories=true) %}
      <div class="alert alert-{{ level}} alert-dismissible fade show" role="alert">
        {% if '_message_icon' in session %}
          <i class="bi bi-{{ session['_message_icon'][level]}} me-1"></i>
        {% else %}<!-- fallback if 3rd party libraries (e.g. flask_login.login_required) -->
          <i class="bi bi-info-circle me-1"></i>
        {% endif %}
        {{ message }}
        <button type="button" class="btn-close" data-bs-dismiss="alert" aria-label="Close"></button>
      </div>
    {% endfor %}
  {% endblock %}
  {% block main %}

  {% endblock main %}
</main><!-- End #main -->

<!-- ======= Footer ======= -->
<footer id="footer" class="footer">
  <div class="copyright">
    &copy; Copyright <strong><span>USOdy</span></strong>. All Rights Reserved
  </div>
  <div class="credits">
    <!-- All the links in the footer should remain intact. -->
    <!-- You can delete the links only if you purchased the pro version. -->
    <!-- Licensing information: https://bootstrapmade.com/license/ -->
    <!-- Purchase the pro version with working PHP/AJAX contact form: https://bootstrapmade.com/nice-admin-bootstrap-admin-html-template/ -->
    Designed by <a href="https://bootstrapmade.com/">BootstrapMade</a> // DeviceHub {{ version }}
  </div>
</footer><!-- End Footer -->

<script>
  const API_URLS = {
    Auth_Token: `Basic ${btoa("{{ current_user.token }}:")}`, // 
    currentUserID: "{{ current_user.id }}",
    lots: "{{ url_for('Lot.main') }}",
    devices: "{{ url_for('Device.main') }}",
    devices_modify: "{{ url_for('Lot.lot-device', id='UUID') }}",
  }
</script>

{% endblock body %}
=======
{% extends "ereuse_devicehub/base.html" %}
{% block page_title %}{{ page_title }}{% endblock %}
{% block body %}
<!-- ======= Header ======= -->
<header id="header" class="header fixed-top d-flex align-items-center">

  <div class="d-flex align-items-center justify-content-between">
    <a href="{{ url_for('inventory.devicelist')}}" class="logo d-flex align-items-center">
      <img src="{{ url_for('static', filename='img/usody-logo-black.svg') }}" alt="">
    </a>
    <i class="bi bi-list toggle-sidebar-btn"></i>
  </div><!-- End Logo -->

  <div class="search-bar">
    <form class="search-form d-flex align-items-center" method="POST" id="SearchForm" action="#">
      <input class="dropdown-toggle" type="text" name="query" placeholder="Search" title="Enter search keyword" autocomplete="off" id="dropdownSearch" data-bs-toggle="dropdown" aria-expanded="false">
      <button type="submit" title="Search"><i class="bi bi-search"></i></button>

      <ul class="dropdown-menu" autoClose="outside" aria-labelledby="dropdownSearch" id="dropdown-search-list" style="min-width: 100px;">
        <li class="dropdown-header"><h6 class="dropdown-header">You can search:</h6></li>
        <li class="dropdown-item"><i class="bi bi-laptop"></i> Devices <span class="badge bg-secondary" style="float: right;">DHID</span></li>
        <li class="dropdown-item"><i class="bi bi-folder2"></i> lots <span class="badge bg-secondary" style="float: right;">Name</span></li>
      </ul>
    </form>
  </div><!-- End Search Bar -->

  <nav class="header-nav ms-auto">
    <ul class="d-flex align-items-center">

      <li class="nav-item d-block d-lg-none">
        <a class="nav-link nav-icon search-bar-toggle " href="#">
          <i class="bi bi-search"></i>
        </a>
      </li><!-- End Search Icon-->

      <li class="nav-item dropdown pe-3">

        <a class="nav-link nav-profile d-flex align-items-center pe-0" href="#" data-bs-toggle="dropdown">
          <i class="bi bi-person-circle" style="font-size: 36px;"></i>
          <span class="d-none d-md-block dropdown-toggle ps-2">{{ current_user.email }}</span>
        </a><!-- End Profile Iamge Icon -->

        <ul class="dropdown-menu dropdown-menu-end dropdown-menu-arrow profile">
          <li class="dropdown-header">
            <h6>{{ current_user.get_full_name }}</h6>
          </li>
          <li>
            <hr class="dropdown-divider">
          </li>

          <li>
            <a class="dropdown-item d-flex align-items-center" href="{{ url_for('core.user-profile') }}">
              <i class="bi bi-person"></i>
              <span>My Profile</span>
            </a>
          </li>
          <li>
            <hr class="dropdown-divider">
          </li>

          <li>
            <a class="dropdown-item d-flex align-items-center" href="https://help.usody.com/" target="_blank">
              <i class="bi bi-question-circle"></i>
              <span>Need Help?</span>
            </a>
          </li>
          <li>
            <hr class="dropdown-divider">
          </li>

          <li>
            <a class="dropdown-item d-flex align-items-center" href="{{ url_for('core.logout') }}">
              <i class="bi bi-box-arrow-right"></i>
              <span>Sign Out</span>
            </a>
          </li>

        </ul><!-- End Profile Dropdown Items -->
      </li><!-- End Profile Nav -->

    </ul>
  </nav><!-- End Icons Navigation -->

</header><!-- End Header -->

<!-- ======= Sidebar ======= -->
<aside id="sidebar" class="sidebar">

  <ul class="sidebar-nav" id="sidebar-nav">
    <!-- We need defined before the Dashboard
    <li class="nav-item">
      <a class="nav-link collapsed" href="index.html">
        <i class="bi bi-grid"></i>
        <span>Dashboard</span>
      </a>
    </li><!-- End Dashboard Nav -->

    <li class="nav-item">
      <a class="nav-link collapsed" href="{{ url_for('inventory.devicelist') }}">
        <i class="bi-menu-button-wide"></i>
        <span>Unassigned devices</span>
      </a>
    </li>

    <li class="nav-heading">Lots</li>

    <li class="nav-item">
      {% if lot and lot.is_incoming %}
      <a class="nav-link" data-bs-target="#incoming-lots-nav" data-bs-toggle="collapse" href="#">
      {% else %}
      <a class="nav-link collapsed" data-bs-target="#incoming-lots-nav" data-bs-toggle="collapse" href="#">
      {% endif %}
        <i class="bi bi-arrow-down-right"></i><span>Incoming Lots</span><i class="bi bi-chevron-down ms-auto"></i>
      </a>
      {% if lot and lot.is_incoming %}
      <ul id="incoming-lots-nav" class="nav-content collapse show" data-bs-parent="#sidebar-nav">
      {% else %}
      <ul id="incoming-lots-nav" class="nav-content collapse" data-bs-parent="#sidebar-nav">
      {% endif %}
        {% for lot in lots %}
        {% if lot.is_incoming %}
        <li>
          <a href="{{ url_for('inventory.lotdevicelist', lot_id=lot.id) }}">
            <i class="bi bi-circle"></i><span>{{ lot.name }}</span>
          </a>
        </li>
        {% endif %}
        {% endfor %}
      </ul>
    </li><!-- End Incoming Lots Nav -->

    <li class="nav-item">
      {% if lot and lot.is_outgoing %}
      <a class="nav-link" data-bs-target="#outgoing-lots-nav" data-bs-toggle="collapse" href="#">
      {% else %}
      <a class="nav-link collapsed" data-bs-target="#outgoing-lots-nav" data-bs-toggle="collapse" href="#">
      {% endif %}
        <i class="bi bi-arrow-up-right"></i><span>Outgoing Lots</span><i class="bi bi-chevron-down ms-auto"></i>
      </a>
      {% if lot and lot.is_outgoing %}
      <ul id="outgoing-lots-nav" class="nav-content collapse show" data-bs-parent="#sidebar-nav">
      {% else %}
      <ul id="outgoing-lots-nav" class="nav-content collapse " data-bs-parent="#sidebar-nav">
      {% endif %}
        {% for lot in lots %}
        {% if lot.is_outgoing %}
        <li>
          <a href="{{ url_for('inventory.lotdevicelist', lot_id=lot.id) }}">
            <i class="bi bi-circle"></i><span>{{ lot.name }}</span>
          </a>
        </li>
        {% endif %}
        {% endfor %}
      </ul>
    </li><!-- End Outgoing Lots Nav -->

    <li class="nav-item">
      {% if lot and lot.is_temporary %}
      <a class="nav-link" data-bs-target="#temporal-lots-nav" data-bs-toggle="collapse" href="#">
      {% else %}
      <a class="nav-link collapsed"  data-bs-target="#temporal-lots-nav" data-bs-toggle="collapse" href="#">
      {% endif %}
        <i class="bi bi-layout-text-window-reverse"></i><span>Temporary Lots</span><i class="bi bi-chevron-down ms-auto"></i>
      </a>
      {% if lot and lot.is_temporary %}
      <ul id="temporal-lots-nav" class="nav-content collapse show" data-bs-parent="#sidebar-nav">
      {% else %}
      <ul id="temporal-lots-nav" class="nav-content collapse " data-bs-parent="#sidebar-nav">
      {% endif %}
        <li>
          <a href="{{ url_for('inventory.lot_add')}}">
            <i class="bi bi-plus" style="font-size: larger;"></i><span>New temporary lot</span>
          </a>
        </li>
        {% for lot in lots %}
        {% if lot.is_temporary %}
        <li>
          <a href="{{ url_for('inventory.lotdevicelist', lot_id=lot.id) }}">
            <i class="bi bi-circle"></i><span>{{ lot.name }}</span>
          </a>
        </li>
        {% endif %}
        {% endfor %}
      </ul>
    </li><!-- End Temporal Lots Nav -->

    <li class="nav-heading">Utils</li>

    <li class="nav-item">
      <a class="nav-link collapsed" href="{{ url_for('labels.label_list')}}">
        <i class="bi bi-tags"></i>
        <span>Tags</span>
      </a>
    </li><!-- End Tags Page Nav -->

  </ul>

</aside><!-- End Sidebar-->

<main id="main" class="main">
  {% block messages %}
    {% for level, message in get_flashed_messages(with_categories=true) %}
      <div class="alert alert-{{ level}} alert-dismissible fade show" role="alert">
        {% if '_message_icon' in session %}
          <i class="bi bi-{{ session['_message_icon'][level]}} me-1"></i>
        {% else %}<!-- fallback if 3rd party libraries (e.g. flask_login.login_required) -->
          <i class="bi bi-info-circle me-1"></i>
        {% endif %}
        {{ message }}
        <button type="button" class="btn-close" data-bs-dismiss="alert" aria-label="Close"></button>
      </div>
    {% endfor %}
  {% endblock %}
  {% block main %}

  {% endblock main %}
</main><!-- End #main -->

<!-- ======= Footer ======= -->
<footer id="footer" class="footer">
  <div class="copyright">
    &copy; Copyright <strong><span>USOdy</span></strong>. All Rights Reserved
  </div>
  <div class="credits">
    <!-- All the links in the footer should remain intact. -->
    <!-- You can delete the links only if you purchased the pro version. -->
    <!-- Licensing information: https://bootstrapmade.com/license/ -->
    <!-- Purchase the pro version with working PHP/AJAX contact form: https://bootstrapmade.com/nice-admin-bootstrap-admin-html-template/ -->
    Designed by <a href="https://bootstrapmade.com/">BootstrapMade</a> // DeviceHub {{ version }}
  </div>
</footer><!-- End Footer -->

<!-- API_CALLS -->
<script>
  const API_URLS = {
    Auth_Token: `Basic ${btoa("{{ current_user.token }}:")}`, // 
    currentUserID: "{{ current_user.id }}",
    lots: "{{ url_for('Lot.main') }}",
    lots_detail: "{{ url_for('inventory.lotdevicelist', lot_id='ReplaceTEXT') }}",
    devices: "{{ url_for('Device.main') }}",
    devices_detail: "{{ url_for('inventory.device_details', id='ReplaceTEXT')}}"
  }
</script>

{% endblock body %}
>>>>>>> 232d40c0
<|MERGE_RESOLUTION|>--- conflicted
+++ resolved
@@ -1,4 +1,3 @@
-<<<<<<< HEAD
 {% extends "ereuse_devicehub/base.html" %}
 {% block page_title %}{{ page_title }}{% endblock %}
 {% block body %}
@@ -13,9 +12,21 @@
   </div><!-- End Logo -->
 
   <div class="search-bar">
-    <form class="search-form d-flex align-items-center" method="POST" action="#">
-      <input type="text" name="query" placeholder="Search" title="Enter search keyword">
+    <form class="search-form d-flex align-items-center" method="" id="SearchForm" action="#">
+      <input class="dropdown-toggle" type="text" name="query" placeholder="Search" title="Enter search keyword"
+        autocomplete="off" id="dropdownSearch" data-bs-toggle="dropdown" aria-expanded="false">
       <button type="submit" title="Search"><i class="bi bi-search"></i></button>
+
+      <ul class="dropdown-menu" autoClose="outside" aria-labelledby="dropdownSearch" id="dropdown-search-list"
+        style="min-width: 100px;">
+        <li class="dropdown-header">
+          <h6 class="dropdown-header">You can search:</h6>
+        </li>
+        <li class="dropdown-item"><i class="bi bi-laptop"></i> Devices <span class="badge bg-secondary"
+            style="float: right;">DHID</span></li>
+        <li class="dropdown-item"><i class="bi bi-folder2"></i> lots <span class="badge bg-secondary"
+            style="float: right;">Name</span></li>
+      </ul>
     </form>
   </div><!-- End Search Bar -->
 
@@ -102,81 +113,82 @@
     <li class="nav-item">
       {% if lot and lot.is_incoming %}
       <a class="nav-link" data-bs-target="#incoming-lots-nav" data-bs-toggle="collapse" href="#">
-      {% else %}
-      <a class="nav-link collapsed" data-bs-target="#incoming-lots-nav" data-bs-toggle="collapse" href="#">
-      {% endif %}
-        <i class="bi bi-arrow-down-right"></i><span>Incoming Lots</span><i class="bi bi-chevron-down ms-auto"></i>
-      </a>
-      {% if lot and lot.is_incoming %}
-      <ul id="incoming-lots-nav" class="nav-content collapse show" data-bs-parent="#sidebar-nav">
-      {% else %}
-      <ul id="incoming-lots-nav" class="nav-content collapse" data-bs-parent="#sidebar-nav">
-      {% endif %}
-        {% for lot in lots %}
-        {% if lot.is_incoming %}
-        <li>
-          <a href="{{ url_for('inventory.lotdevicelist', lot_id=lot.id) }}">
-            <i class="bi bi-circle"></i><span>{{ lot.name }}</span>
-          </a>
-        </li>
-        {% endif %}
-        {% endfor %}
-      </ul>
+        {% else %}
+        <a class="nav-link collapsed" data-bs-target="#incoming-lots-nav" data-bs-toggle="collapse" href="#">
+          {% endif %}
+          <i class="bi bi-arrow-down-right"></i><span>Incoming Lots</span><i class="bi bi-chevron-down ms-auto"></i>
+        </a>
+        {% if lot and lot.is_incoming %}
+        <ul id="incoming-lots-nav" class="nav-content collapse show" data-bs-parent="#sidebar-nav">
+          {% else %}
+          <ul id="incoming-lots-nav" class="nav-content collapse" data-bs-parent="#sidebar-nav">
+            {% endif %}
+            {% for lot in lots %}
+            {% if lot.is_incoming %}
+            <li>
+              <a href="{{ url_for('inventory.lotdevicelist', lot_id=lot.id) }}">
+                <i class="bi bi-circle"></i><span>{{ lot.name }}</span>
+              </a>
+            </li>
+            {% endif %}
+            {% endfor %}
+          </ul>
     </li><!-- End Incoming Lots Nav -->
 
     <li class="nav-item">
       {% if lot and lot.is_outgoing %}
       <a class="nav-link" data-bs-target="#outgoing-lots-nav" data-bs-toggle="collapse" href="#">
-      {% else %}
-      <a class="nav-link collapsed" data-bs-target="#outgoing-lots-nav" data-bs-toggle="collapse" href="#">
-      {% endif %}
-        <i class="bi bi-arrow-up-right"></i><span>Outgoing Lots</span><i class="bi bi-chevron-down ms-auto"></i>
-      </a>
-      {% if lot and lot.is_outgoing %}
-      <ul id="outgoing-lots-nav" class="nav-content collapse show" data-bs-parent="#sidebar-nav">
-      {% else %}
-      <ul id="outgoing-lots-nav" class="nav-content collapse " data-bs-parent="#sidebar-nav">
-      {% endif %}
-        {% for lot in lots %}
-        {% if lot.is_outgoing %}
-        <li>
-          <a href="{{ url_for('inventory.lotdevicelist', lot_id=lot.id) }}">
-            <i class="bi bi-circle"></i><span>{{ lot.name }}</span>
-          </a>
-        </li>
-        {% endif %}
-        {% endfor %}
-      </ul>
+        {% else %}
+        <a class="nav-link collapsed" data-bs-target="#outgoing-lots-nav" data-bs-toggle="collapse" href="#">
+          {% endif %}
+          <i class="bi bi-arrow-up-right"></i><span>Outgoing Lots</span><i class="bi bi-chevron-down ms-auto"></i>
+        </a>
+        {% if lot and lot.is_outgoing %}
+        <ul id="outgoing-lots-nav" class="nav-content collapse show" data-bs-parent="#sidebar-nav">
+          {% else %}
+          <ul id="outgoing-lots-nav" class="nav-content collapse " data-bs-parent="#sidebar-nav">
+            {% endif %}
+            {% for lot in lots %}
+            {% if lot.is_outgoing %}
+            <li>
+              <a href="{{ url_for('inventory.lotdevicelist', lot_id=lot.id) }}">
+                <i class="bi bi-circle"></i><span>{{ lot.name }}</span>
+              </a>
+            </li>
+            {% endif %}
+            {% endfor %}
+          </ul>
     </li><!-- End Outgoing Lots Nav -->
 
     <li class="nav-item">
       {% if lot and lot.is_temporary %}
       <a class="nav-link" data-bs-target="#temporal-lots-nav" data-bs-toggle="collapse" href="#">
-      {% else %}
-      <a class="nav-link collapsed"  data-bs-target="#temporal-lots-nav" data-bs-toggle="collapse" href="#">
-      {% endif %}
-        <i class="bi bi-layout-text-window-reverse"></i><span>Temporary Lots</span><i class="bi bi-chevron-down ms-auto"></i>
-      </a>
-      {% if lot and lot.is_temporary %}
-      <ul id="temporal-lots-nav" class="nav-content collapse show" data-bs-parent="#sidebar-nav">
-      {% else %}
-      <ul id="temporal-lots-nav" class="nav-content collapse " data-bs-parent="#sidebar-nav">
-      {% endif %}
-        <li>
-          <a href="{{ url_for('inventory.lot_add')}}">
-            <i class="bi bi-plus" style="font-size: larger;"></i><span>New temporary lot</span>
-          </a>
-        </li>
-        {% for lot in lots %}
-        {% if lot.is_temporary %}
-        <li>
-          <a href="{{ url_for('inventory.lotdevicelist', lot_id=lot.id) }}">
-            <i class="bi bi-circle"></i><span>{{ lot.name }}</span>
-          </a>
-        </li>
-        {% endif %}
-        {% endfor %}
-      </ul>
+        {% else %}
+        <a class="nav-link collapsed" data-bs-target="#temporal-lots-nav" data-bs-toggle="collapse" href="#">
+          {% endif %}
+          <i class="bi bi-layout-text-window-reverse"></i><span>Temporary Lots</span><i
+            class="bi bi-chevron-down ms-auto"></i>
+        </a>
+        {% if lot and lot.is_temporary %}
+        <ul id="temporal-lots-nav" class="nav-content collapse show" data-bs-parent="#sidebar-nav">
+          {% else %}
+          <ul id="temporal-lots-nav" class="nav-content collapse " data-bs-parent="#sidebar-nav">
+            {% endif %}
+            <li>
+              <a href="{{ url_for('inventory.lot_add')}}">
+                <i class="bi bi-plus" style="font-size: larger;"></i><span>New temporary lot</span>
+              </a>
+            </li>
+            {% for lot in lots %}
+            {% if lot.is_temporary %}
+            <li>
+              <a href="{{ url_for('inventory.lotdevicelist', lot_id=lot.id) }}">
+                <i class="bi bi-circle"></i><span>{{ lot.name }}</span>
+              </a>
+            </li>
+            {% endif %}
+            {% endfor %}
+          </ul>
     </li><!-- End Temporal Lots Nav -->
 
     <li class="nav-heading">Utils</li>
@@ -194,17 +206,18 @@
 
 <main id="main" class="main">
   {% block messages %}
-    {% for level, message in get_flashed_messages(with_categories=true) %}
-      <div class="alert alert-{{ level}} alert-dismissible fade show" role="alert">
-        {% if '_message_icon' in session %}
-          <i class="bi bi-{{ session['_message_icon'][level]}} me-1"></i>
-        {% else %}<!-- fallback if 3rd party libraries (e.g. flask_login.login_required) -->
-          <i class="bi bi-info-circle me-1"></i>
-        {% endif %}
-        {{ message }}
-        <button type="button" class="btn-close" data-bs-dismiss="alert" aria-label="Close"></button>
-      </div>
-    {% endfor %}
+  {% for level, message in get_flashed_messages(with_categories=true) %}
+  <div class="alert alert-{{ level}} alert-dismissible fade show" role="alert">
+    {% if '_message_icon' in session %}
+    <i class="bi bi-{{ session['_message_icon'][level]}} me-1"></i>
+    {% else %}
+    <!-- fallback if 3rd party libraries (e.g. flask_login.login_required) -->
+    <i class="bi bi-info-circle me-1"></i>
+    {% endif %}
+    {{ message }}
+    <button type="button" class="btn-close" data-bs-dismiss="alert" aria-label="Close"></button>
+  </div>
+  {% endfor %}
   {% endblock %}
   {% block main %}
 
@@ -225,261 +238,4 @@
   </div>
 </footer><!-- End Footer -->
 
-<script>
-  const API_URLS = {
-    Auth_Token: `Basic ${btoa("{{ current_user.token }}:")}`, // 
-    currentUserID: "{{ current_user.id }}",
-    lots: "{{ url_for('Lot.main') }}",
-    devices: "{{ url_for('Device.main') }}",
-    devices_modify: "{{ url_for('Lot.lot-device', id='UUID') }}",
-  }
-</script>
-
-{% endblock body %}
-=======
-{% extends "ereuse_devicehub/base.html" %}
-{% block page_title %}{{ page_title }}{% endblock %}
-{% block body %}
-<!-- ======= Header ======= -->
-<header id="header" class="header fixed-top d-flex align-items-center">
-
-  <div class="d-flex align-items-center justify-content-between">
-    <a href="{{ url_for('inventory.devicelist')}}" class="logo d-flex align-items-center">
-      <img src="{{ url_for('static', filename='img/usody-logo-black.svg') }}" alt="">
-    </a>
-    <i class="bi bi-list toggle-sidebar-btn"></i>
-  </div><!-- End Logo -->
-
-  <div class="search-bar">
-    <form class="search-form d-flex align-items-center" method="POST" id="SearchForm" action="#">
-      <input class="dropdown-toggle" type="text" name="query" placeholder="Search" title="Enter search keyword" autocomplete="off" id="dropdownSearch" data-bs-toggle="dropdown" aria-expanded="false">
-      <button type="submit" title="Search"><i class="bi bi-search"></i></button>
-
-      <ul class="dropdown-menu" autoClose="outside" aria-labelledby="dropdownSearch" id="dropdown-search-list" style="min-width: 100px;">
-        <li class="dropdown-header"><h6 class="dropdown-header">You can search:</h6></li>
-        <li class="dropdown-item"><i class="bi bi-laptop"></i> Devices <span class="badge bg-secondary" style="float: right;">DHID</span></li>
-        <li class="dropdown-item"><i class="bi bi-folder2"></i> lots <span class="badge bg-secondary" style="float: right;">Name</span></li>
-      </ul>
-    </form>
-  </div><!-- End Search Bar -->
-
-  <nav class="header-nav ms-auto">
-    <ul class="d-flex align-items-center">
-
-      <li class="nav-item d-block d-lg-none">
-        <a class="nav-link nav-icon search-bar-toggle " href="#">
-          <i class="bi bi-search"></i>
-        </a>
-      </li><!-- End Search Icon-->
-
-      <li class="nav-item dropdown pe-3">
-
-        <a class="nav-link nav-profile d-flex align-items-center pe-0" href="#" data-bs-toggle="dropdown">
-          <i class="bi bi-person-circle" style="font-size: 36px;"></i>
-          <span class="d-none d-md-block dropdown-toggle ps-2">{{ current_user.email }}</span>
-        </a><!-- End Profile Iamge Icon -->
-
-        <ul class="dropdown-menu dropdown-menu-end dropdown-menu-arrow profile">
-          <li class="dropdown-header">
-            <h6>{{ current_user.get_full_name }}</h6>
-          </li>
-          <li>
-            <hr class="dropdown-divider">
-          </li>
-
-          <li>
-            <a class="dropdown-item d-flex align-items-center" href="{{ url_for('core.user-profile') }}">
-              <i class="bi bi-person"></i>
-              <span>My Profile</span>
-            </a>
-          </li>
-          <li>
-            <hr class="dropdown-divider">
-          </li>
-
-          <li>
-            <a class="dropdown-item d-flex align-items-center" href="https://help.usody.com/" target="_blank">
-              <i class="bi bi-question-circle"></i>
-              <span>Need Help?</span>
-            </a>
-          </li>
-          <li>
-            <hr class="dropdown-divider">
-          </li>
-
-          <li>
-            <a class="dropdown-item d-flex align-items-center" href="{{ url_for('core.logout') }}">
-              <i class="bi bi-box-arrow-right"></i>
-              <span>Sign Out</span>
-            </a>
-          </li>
-
-        </ul><!-- End Profile Dropdown Items -->
-      </li><!-- End Profile Nav -->
-
-    </ul>
-  </nav><!-- End Icons Navigation -->
-
-</header><!-- End Header -->
-
-<!-- ======= Sidebar ======= -->
-<aside id="sidebar" class="sidebar">
-
-  <ul class="sidebar-nav" id="sidebar-nav">
-    <!-- We need defined before the Dashboard
-    <li class="nav-item">
-      <a class="nav-link collapsed" href="index.html">
-        <i class="bi bi-grid"></i>
-        <span>Dashboard</span>
-      </a>
-    </li><!-- End Dashboard Nav -->
-
-    <li class="nav-item">
-      <a class="nav-link collapsed" href="{{ url_for('inventory.devicelist') }}">
-        <i class="bi-menu-button-wide"></i>
-        <span>Unassigned devices</span>
-      </a>
-    </li>
-
-    <li class="nav-heading">Lots</li>
-
-    <li class="nav-item">
-      {% if lot and lot.is_incoming %}
-      <a class="nav-link" data-bs-target="#incoming-lots-nav" data-bs-toggle="collapse" href="#">
-      {% else %}
-      <a class="nav-link collapsed" data-bs-target="#incoming-lots-nav" data-bs-toggle="collapse" href="#">
-      {% endif %}
-        <i class="bi bi-arrow-down-right"></i><span>Incoming Lots</span><i class="bi bi-chevron-down ms-auto"></i>
-      </a>
-      {% if lot and lot.is_incoming %}
-      <ul id="incoming-lots-nav" class="nav-content collapse show" data-bs-parent="#sidebar-nav">
-      {% else %}
-      <ul id="incoming-lots-nav" class="nav-content collapse" data-bs-parent="#sidebar-nav">
-      {% endif %}
-        {% for lot in lots %}
-        {% if lot.is_incoming %}
-        <li>
-          <a href="{{ url_for('inventory.lotdevicelist', lot_id=lot.id) }}">
-            <i class="bi bi-circle"></i><span>{{ lot.name }}</span>
-          </a>
-        </li>
-        {% endif %}
-        {% endfor %}
-      </ul>
-    </li><!-- End Incoming Lots Nav -->
-
-    <li class="nav-item">
-      {% if lot and lot.is_outgoing %}
-      <a class="nav-link" data-bs-target="#outgoing-lots-nav" data-bs-toggle="collapse" href="#">
-      {% else %}
-      <a class="nav-link collapsed" data-bs-target="#outgoing-lots-nav" data-bs-toggle="collapse" href="#">
-      {% endif %}
-        <i class="bi bi-arrow-up-right"></i><span>Outgoing Lots</span><i class="bi bi-chevron-down ms-auto"></i>
-      </a>
-      {% if lot and lot.is_outgoing %}
-      <ul id="outgoing-lots-nav" class="nav-content collapse show" data-bs-parent="#sidebar-nav">
-      {% else %}
-      <ul id="outgoing-lots-nav" class="nav-content collapse " data-bs-parent="#sidebar-nav">
-      {% endif %}
-        {% for lot in lots %}
-        {% if lot.is_outgoing %}
-        <li>
-          <a href="{{ url_for('inventory.lotdevicelist', lot_id=lot.id) }}">
-            <i class="bi bi-circle"></i><span>{{ lot.name }}</span>
-          </a>
-        </li>
-        {% endif %}
-        {% endfor %}
-      </ul>
-    </li><!-- End Outgoing Lots Nav -->
-
-    <li class="nav-item">
-      {% if lot and lot.is_temporary %}
-      <a class="nav-link" data-bs-target="#temporal-lots-nav" data-bs-toggle="collapse" href="#">
-      {% else %}
-      <a class="nav-link collapsed"  data-bs-target="#temporal-lots-nav" data-bs-toggle="collapse" href="#">
-      {% endif %}
-        <i class="bi bi-layout-text-window-reverse"></i><span>Temporary Lots</span><i class="bi bi-chevron-down ms-auto"></i>
-      </a>
-      {% if lot and lot.is_temporary %}
-      <ul id="temporal-lots-nav" class="nav-content collapse show" data-bs-parent="#sidebar-nav">
-      {% else %}
-      <ul id="temporal-lots-nav" class="nav-content collapse " data-bs-parent="#sidebar-nav">
-      {% endif %}
-        <li>
-          <a href="{{ url_for('inventory.lot_add')}}">
-            <i class="bi bi-plus" style="font-size: larger;"></i><span>New temporary lot</span>
-          </a>
-        </li>
-        {% for lot in lots %}
-        {% if lot.is_temporary %}
-        <li>
-          <a href="{{ url_for('inventory.lotdevicelist', lot_id=lot.id) }}">
-            <i class="bi bi-circle"></i><span>{{ lot.name }}</span>
-          </a>
-        </li>
-        {% endif %}
-        {% endfor %}
-      </ul>
-    </li><!-- End Temporal Lots Nav -->
-
-    <li class="nav-heading">Utils</li>
-
-    <li class="nav-item">
-      <a class="nav-link collapsed" href="{{ url_for('labels.label_list')}}">
-        <i class="bi bi-tags"></i>
-        <span>Tags</span>
-      </a>
-    </li><!-- End Tags Page Nav -->
-
-  </ul>
-
-</aside><!-- End Sidebar-->
-
-<main id="main" class="main">
-  {% block messages %}
-    {% for level, message in get_flashed_messages(with_categories=true) %}
-      <div class="alert alert-{{ level}} alert-dismissible fade show" role="alert">
-        {% if '_message_icon' in session %}
-          <i class="bi bi-{{ session['_message_icon'][level]}} me-1"></i>
-        {% else %}<!-- fallback if 3rd party libraries (e.g. flask_login.login_required) -->
-          <i class="bi bi-info-circle me-1"></i>
-        {% endif %}
-        {{ message }}
-        <button type="button" class="btn-close" data-bs-dismiss="alert" aria-label="Close"></button>
-      </div>
-    {% endfor %}
-  {% endblock %}
-  {% block main %}
-
-  {% endblock main %}
-</main><!-- End #main -->
-
-<!-- ======= Footer ======= -->
-<footer id="footer" class="footer">
-  <div class="copyright">
-    &copy; Copyright <strong><span>USOdy</span></strong>. All Rights Reserved
-  </div>
-  <div class="credits">
-    <!-- All the links in the footer should remain intact. -->
-    <!-- You can delete the links only if you purchased the pro version. -->
-    <!-- Licensing information: https://bootstrapmade.com/license/ -->
-    <!-- Purchase the pro version with working PHP/AJAX contact form: https://bootstrapmade.com/nice-admin-bootstrap-admin-html-template/ -->
-    Designed by <a href="https://bootstrapmade.com/">BootstrapMade</a> // DeviceHub {{ version }}
-  </div>
-</footer><!-- End Footer -->
-
-<!-- API_CALLS -->
-<script>
-  const API_URLS = {
-    Auth_Token: `Basic ${btoa("{{ current_user.token }}:")}`, // 
-    currentUserID: "{{ current_user.id }}",
-    lots: "{{ url_for('Lot.main') }}",
-    lots_detail: "{{ url_for('inventory.lotdevicelist', lot_id='ReplaceTEXT') }}",
-    devices: "{{ url_for('Device.main') }}",
-    devices_detail: "{{ url_for('inventory.device_details', id='ReplaceTEXT')}}"
-  }
-</script>
-
-{% endblock body %}
->>>>>>> 232d40c0
+{% endblock body %}