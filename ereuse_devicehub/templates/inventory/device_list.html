{% extends "ereuse_devicehub/base_site.html" %}
{% block main %}

<div class="pagetitle">
  <h1>Inventory</h1>
  <nav>
    <ol class="breadcrumb">
      <li class="breadcrumb-item"><a href="{{ url_for('inventory.devicelist')}}">Inventory</a></li>
      {% if not lot %}
      <li class="breadcrumb-item active">Unassgined</li>
      {% elif lot.is_temporary %}
      <li class="breadcrumb-item active">Temporary Lot</li>
      <li class="breadcrumb-item active">{{ lot.name }}</li>
      {% elif lot.is_incoming %}
      <li class="breadcrumb-item active">Incoming Lot</li>
      <li class="breadcrumb-item active">{{ lot.name }}</li>
      {% elif lot.is_outgoing %}
      <li class="breadcrumb-item active">Outgoing Lot</li>
      <li class="breadcrumb-item active">{{ lot.name }}</li>
      {% endif %}
    </ol>
  </nav>
</div><!-- End Page Title -->

<section class="section profile">
  <div class="row">

    <div class="col-xl-12">

      {% if lot %}
      <div class="card">
        <div class="card-body pt-3">
          <!-- Bordered Tabs -->

          <div class="d-flex align-items-center justify-content-between row">
            <h3 class="col-sm-12 col-md-5"><a href="{{ url_for('inventory.lot_edit', id=lot.id) }}">{{ lot.name }}</a></h3>

            <div class="col-sm-12 col-md-7 d-md-flex justify-content-md-end"><!-- lot actions -->
              {% if lot.is_temporary %}
                <span class="d-none" id="activeRemoveLotModal" data-bs-toggle="modal" data-bs-target="#btnRemoveLots"></span>
                <a class="me-2" href="javascript:newTrade('user_from')">
                  <i class="bi bi-arrow-down-right"></i> Add supplier
                </a>
                <a class="me-2" href="javascript:newTrade('user_to')">
                  <i class="bi bi-arrow-up-right"></i> Add receiver
                </a>
                <a class="text-danger" href="javascript:removeLot()">
                  <i class="bi bi-trash"></i> Delete Lot
                </a>
              {% endif %}
            </div>
          </div>
        </div>
      </div>
      {% endif %}
      <div class="card">
        <div class="card-body pt-3" style="min-height: 650px;">
          <!-- Bordered Tabs -->
          {% if lot and not lot.is_temporary %}
          <ul class="nav nav-tabs nav-tabs-bordered">

            <li class="nav-item">
              <button class="nav-link active" data-bs-toggle="tab" data-bs-target="#devices-list">Devices</button>
            </li>

            <li class="nav-item">
              <button class="nav-link" data-bs-toggle="tab" data-bs-target="#trade-documents-list">Documents</button>
            </li>

          </ul>
          {% endif %}
          <div class="tab-content pt-1">
            <div id="devices-list" class="tab-pane fade devices-list active show">
<<<<<<< HEAD

              <div class="btn-group dropdown m-1">
                <button id="btnLots" type="button" class="btn btn-primary dropdown-toggle" data-bs-toggle="dropdown" aria-expanded="false">
=======
              <label class="btn btn-primary " for="SelectAllBTN"><input type="checkbox" id="SelectAllBTN" autocomplete="off"></label>
              <div class="btn-group dropdown ml-1">
                <button id="btnLots" type="button" onclick="processSelectedDevices()" class="btn btn-primary dropdown-toggle" data-bs-toggle="dropdown" aria-expanded="false">
>>>>>>> 5dcbc232
                  <i class="bi bi-folder2"></i>
                  Lots
                  <span class="caret"></span>
                </button>
                <span class="d-none" id="activeTradeModal" data-bs-toggle="modal" data-bs-target="#tradeLotModal"></span>
                <ul class="dropdown-menu" aria-labelledby="btnLots" style="width: 300px;" id="dropDownLotsSelector">
                  <h6 class="dropdown-header">Select some devices to manage lots</h6>
                  <ul style="list-style-type: none; margin: 0; padding: 0;" class="mx-3" id="LotsSelector"></ul>
                  <li><hr /></li>
                  <li>
                    <a href="#" class="dropdown-item" id="ApplyDeviceLots">
                      <i class="bi bi-check"></i>
                      Apply
                    </a>
                  </li>
                </ul>
              </div>
              <div class="btn-group dropdown m-1" uib-dropdown="">
                <button id="btnActions" type="button" class="btn btn-primary dropdown-toggle" data-bs-toggle="dropdown" aria-expanded="false">
                    <i class="bi bi-plus"></i>
                    New Actions
                </button>
                <span class="d-none" id="activeActionModal" data-bs-toggle="modal" data-bs-target="#actionModal"></span>
                <span class="d-none" id="activeAllocateModal" data-bs-toggle="modal" data-bs-target="#allocateModal"></span>
                <span class="d-none" id="activeDatawipeModal" data-bs-toggle="modal" data-bs-target="#datawipeModal"></span>
                <ul class="dropdown-menu" aria-labelledby="btnActions">
                  <li>
                      Status actions
                  </li>
                  <li>
                    <a href="javascript:newAction('Recycling')" class="dropdown-item">
                      <i class="bi bi-recycle"></i>
                      Recycling
                    </a>
                  </li>
                  <li>
                    <a href="javascript:newAction('Use')" class="dropdown-item">
                      <i class="bi bi-play-circle-fill"></i>
                      Use
                    </a>
                  </li>
                  <li>
                    <a href="javascript:newAction('Refurbish')" class="dropdown-item">
                      <i class="bi bi-tools"></i>
                      Refurbish
                    </a>
                  </li>
                  <li>
                    <a href="javascript:newAction('Management')" class="dropdown-item">
                      <i class="bi bi-mastodon"></i>
                      Management
                    </a>
                  </li>
                  <li>
                      Allocation
                  </li>
                  <li>
                    <a href="javascript:newAllocate('Allocate')" class="dropdown-item">
                      <i class="bi bi-house-fill"></i>
                      Allocate
                    </a>
                  </li>
                  <li>
                    <a href="javascript:newAllocate('Deallocate')" class="dropdown-item">
                      <i class="bi bi-house"></i>
                      Deallocate
                    </a>
                  </li>
                  <li>
                      Physical actions
                  </li>
                  <li>
                    <a href="javascript:newAction('ToPrepare')" class="dropdown-item">
                      <i class="bi bi-tools"></i>
                      ToPrepare
                    </a>
                  </li>
                  <li>
                    <a href="javascript:newAction('Prepare')" class="dropdown-item">
                      <i class="bi bi-egg"></i>
                      Prepare
                    </a>
                  </li>
                  <li>
                    <a href="javascript:newDataWipe('DataWipe')" class="dropdown-item">
                      <i class="bi bi-eraser-fill"></i>
                      DataWipe
                    </a>
                  </li>
                  <li>
                    <a href="javascript:newAction('ToRepair')" class="dropdown-item">
                      <i class="bi bi-screwdriver"></i>
                      ToRepair
                    </a>
                  </li>
                  <li>
                    <a href="javascript:newAction('Ready')" class="dropdown-item">
                      <i class="bi bi-check2-all"></i>
                      Ready
                    </a>
                  </li>
                </ul>
              </div>

              <div class="btn-group dropdown m-1" uib-dropdown="">
                <button id="btnExport" type="button" class="btn btn-primary dropdown-toggle" data-bs-toggle="dropdown" aria-expanded="false">
                    <i class="bi bi-reply"></i>
                    Exports
                </button>
                <span class="d-none" id="exportAlertModal" data-bs-toggle="modal" data-bs-target="#exportErrorModal"></span>
                <ul class="dropdown-menu" aria-labelledby="btnExport">
                  <li>
                    <a href="javascript:export_file('devices')" class="dropdown-item">
                      <i class="bi bi-file-spreadsheet"></i>
                      Devices Spreadsheet
                    </a>
                  </li>
                  <li>
                    <a href="javascript:export_file('metrics')" class="dropdown-item">
                      <i class="bi bi-file-spreadsheet"></i>
                      Metrics Spreadsheet
                    </a>
                  </li>
                  <li>
                    <a href="javascript:export_file('links')" class="dropdown-item">
                      <i class="bi bi-link-45deg"></i>
                      Public Links
                    </a>
                  </li>
                  <li>
                    <a href="javascript:export_file('certificates')" class="dropdown-item">
                      <i class="bi bi-eraser-fill"></i>
                      Erasure Certificate
                    </a>
                  </li>
                </ul>
              </div>

              <div class="btn-group dropdown m-1" uib-dropdown="">
                <button id="btnTags" type="button" class="btn btn-primary dropdown-toggle" data-bs-toggle="dropdown" aria-expanded="false">
                    <i class="bi bi-tag"></i>
                    Tags
                </button>
                <span class="d-none" id="unlinkTagAlertModal" data-bs-toggle="modal" data-bs-target="#unlinkTagErrorModal"></span>
                <span class="d-none" id="addTagAlertModal" data-bs-toggle="modal" data-bs-target="#addingTagModal"></span>
                <ul class="dropdown-menu" aria-labelledby="btnTags">
                  <li>
                    <a href="javascript:addTag()" class="dropdown-item">
                      <i class="bi bi-plus"></i>
                      Add Tag to selected Device
                    </a>
                  </li>
                  <li>
                    <a href="javascript:removeTag()" class="dropdown-item">
                      <i class="bi bi-x"></i>
                      Remove Tag from selected Device
                    </a>
                  </li>
                  <li>
                    <form id="print_labels" method="post" action="{{ url_for('labels.print_labels') }}">
                      {% for f in form_print_labels %}
                        {{ f }}
                      {% endfor %}
                      <a href="javascript:$('#print_labels').submit()" class="dropdown-item">
                        <i class="bi bi-printer"></i>
                        Print labels
                      </a>
                    </form>
                  </li>
                </ul>
              </div>

              <div class="btn-group dropdown m-1" uib-dropdown="">
                <button id="btnSnapshot" type="button" class="btn btn-primary dropdown-toggle" data-bs-toggle="dropdown" aria-expanded="false">
                    <i class="bi bi-laptop"></i>
                    New Device
                </button>
                <ul class="dropdown-menu" aria-labelledby="btnSnapshot">
                  <li>
                    {% if lot %}
                    <a href="{{ url_for('inventory.lot_upload_snapshot', lot_id=lot.id) }}" class="dropdown-item">
                    {% else %}
                    <a href="{{ url_for('inventory.upload_snapshot') }}" class="dropdown-item">
                    {% endif %}
                      <i class="bi bi-upload"></i>
                      Upload a new Snapshot
                    </a>
                  </li>
                  <li>
                    {% if lot %}
                    <a href="{{ url_for('inventory.lot_device_add', lot_id=lot.id) }}" class="dropdown-item">
                    {% else %}
                    <a href="{{ url_for('inventory.device_add') }}" class="dropdown-item">
                    {% endif %}
                      <i class="bi bi-plus"></i>
                      Create a new Device
                    </a>
                  </li>
                </ul>
              </div>

              {% if lot and not lot.is_temporary %}
              <div class="btn-group dropdown ml-1" uib-dropdown="">
                <button id="btnSnapshot" type="button" class="btn btn-primary dropdown-toggle" data-bs-toggle="dropdown" aria-expanded="false">
                    <i class="bi bi-book"></i>
                    Documents
                </button>
                <ul class="dropdown-menu" aria-labelledby="btnSnapshot">
                  <li>
                    <a href="{{ url_for('inventory.trade_document_add', lot_id=lot.id)}}" class="dropdown-item">
                      <i class="bi bi-plus"></i>
                      Add new document
                      <span class="caret"></span>
                    </a>
                  </li>
                </ul>
              </div>
              {% endif %}

              <div class="tab-content pt-2">
                <form method="get">
                  <div class="d-flex mt-4 mb-4">
                    {% for f in form_filter %}
                      {{ f }}
                    {% endfor %}
                    <input type="submit" class="ms-2 btn btn-primary" value="Filter" />
                  </div>
                </form>

                <p class="mt-3">
                  Displaying devices of type
                  <em>{{ form_filter.filter.data or "Computer" }}</em>
                </p>

                <table class="table">
                  <thead>
                    <tr>
                      <th scope="col">Select</th>
                      <th scope="col">Title</th>
                      <th scope="col">DHID</th>
                      <th scope="col">Tags</th>
                      <th scope="col">Status</th>
                      <th scope="col" data-type="date" data-format="DD-MM-YYYY">Update</th>
                    </tr>
                  </thead>
                  <tbody>
                    {% for dev in devices %}
                    <tr>
                      <td>
                          <input type="checkbox" class="deviceSelect" data="{{ dev.id }}"
                               data-device-type="{{ dev.type }}" data-device-manufacturer="{{ dev.manufacturer }}"
                               data-device-dhid="{{ dev.devicehub_id }}"
                               {% if form_new_allocate.type.data and dev.id in list_devices %}
                                 checked="checked"
                               {% endif %}
                               />
                      </td>
                      <td>
                        <a href="{{ url_for('inventory.device_details', id=dev.devicehub_id)}}">
                          {{ dev.verbose_name }}
                        </a>
                      </td>
                      <td>
                        <a href="{{ url_for('inventory.device_details', id=dev.devicehub_id)}}">
                          {{ dev.devicehub_id }}
                        </a>
                      </td>
                      <td>
                        {% for t in dev.tags | sort(attribute="id") %}
                         <a href="{{ url_for('labels.label_details', id=t.id)}}">{{ t.id }}</a>
                         {% if not loop.last %},{% endif %}
                        {% endfor %}
                      </td>
                      <td>{% if dev.status %}{{ dev.status }}{% endif %}</td>
                      <td>{{ dev.updated.strftime('%H:%M %d-%m-%Y') }}</td>
                    </tr>
                    {% endfor %}
                  </tbody>
                </table>

                </div>
              </div>
              {% if lot and not lot.is_temporary %}
              <div id="trade-documents-list" class="tab-pane fade trade-documents-list">
                <h5 class="card-title">Documents</h5>
                <table class="table">
                  <thead>
                    <tr>
                      <th scope="col">File</th>
                      <th scope="col" data-type="date" data-format="DD-MM-YYYY">Uploaded on</th>
                    </tr>
                  </thead>
                  <tbody>
                    {% for doc in lot.trade.documents %}
                    <tr>
                      <td>
                        {% if doc.url.to_text() %}
                          <a href="{{ doc.url.to_text() }}" target="_blank">{{ doc.file_name}}</a>
                        {% else %}
                          {{ doc.file_name}}
                        {% endif %}
                      </td>
                      <td>
                          {{ doc.created.strftime('%H:%M %d-%m-%Y')}}
                      </td>
                    </tr>
                    {% endfor %}
                  </tbody>
                </table>
              </div>
              {% endif %}

            </div><!-- End Bordered Tabs -->
          </div>
        </div>
      </div>

      <div id="NotificationsContainer" style="position: absolute; bottom: 0; right: 0; margin: 10px; margin-top: 70px; width: calc(100% - 310px);"></div>

    </div>
  </div>
</section>
{% include "inventory/addDevicestag.html" %}
{% include "inventory/lot_delete_modal.html" %}
{% include "inventory/actions.html" %}
{% include "inventory/allocate.html" %}
{% include "inventory/data_wipe.html" %}
{% include "inventory/trade.html" %}
{% include "inventory/alert_export_error.html" %}
{% include "inventory/alert_unlink_tag_error.html" %}

<!-- Custom Code -->
<script>
  const table = new simpleDatatables.DataTable("table")
</script>
<script src="{{ url_for('static', filename='js/main_inventory.js') }}"></script>
{% endblock main %}<|MERGE_RESOLUTION|>--- conflicted
+++ resolved
@@ -71,15 +71,9 @@
           {% endif %}
           <div class="tab-content pt-1">
             <div id="devices-list" class="tab-pane fade devices-list active show">
-<<<<<<< HEAD
-
-              <div class="btn-group dropdown m-1">
-                <button id="btnLots" type="button" class="btn btn-primary dropdown-toggle" data-bs-toggle="dropdown" aria-expanded="false">
-=======
               <label class="btn btn-primary " for="SelectAllBTN"><input type="checkbox" id="SelectAllBTN" autocomplete="off"></label>
               <div class="btn-group dropdown ml-1">
                 <button id="btnLots" type="button" onclick="processSelectedDevices()" class="btn btn-primary dropdown-toggle" data-bs-toggle="dropdown" aria-expanded="false">
->>>>>>> 5dcbc232
                   <i class="bi bi-folder2"></i>
                   Lots
                   <span class="caret"></span>
