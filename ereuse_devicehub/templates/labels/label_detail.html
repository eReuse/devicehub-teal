--- conflicted
+++ resolved
@@ -5,11 +5,7 @@
   <h1>Inventory</h1>
   <nav>
     <ol class="breadcrumb">
-<<<<<<< HEAD
-      <li class="breadcrumb-item"><a href="{{ url_for('labels.label_list')}}">Unique Identifiers management</a></li>
-=======
       <li class="breadcrumb-item"><a href="{{ url_for('labels.label_list')}}">Unique Identifier management</a></li>
->>>>>>> 09c5126b
       <li class="breadcrumb-item active">Unique Identifier details {{ tag.id }}</li>
     </ol>
   </nav>
@@ -30,11 +26,7 @@
 
               <div class="row">
                 <div class="col-lg-3 col-md-4 label ">Type</div>
-<<<<<<< HEAD
-                <div class="col-lg-9 col-md-8">{% if tag.provider %}UnNamed Unique Identifier{% else %}Named{% endif %}</div>
-=======
                 <div class="col-lg-9 col-md-8">{% if tag.provider %}UnNamed Unique Identifier{% else %}Named Unique Identifier{% endif %}</div>
->>>>>>> 09c5126b
               </div>
 
               <div class="row">
