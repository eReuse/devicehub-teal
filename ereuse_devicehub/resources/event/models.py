--- conflicted
+++ resolved
@@ -40,17 +40,10 @@
 from ereuse_devicehub.resources.agent.models import Agent
 from ereuse_devicehub.resources.device.models import Component, Computer, DataStorage, Desktop, \
     Device, Laptop, Server
-<<<<<<< HEAD
 from ereuse_devicehub.resources.enums import BiosAccessRange, ErasureStandards, \
     PhysicalErasureMethod, PriceSoftware, RATE_NEGATIVE, RATE_POSITIVE, \
     RatingRange, ReceiverRole, Severity, SnapshotExpectedEvents, SnapshotSoftware, \
     TestDataStorageLength, FunctionalityRange, AppearanceRange, BatteryHealthRange
-=======
-from ereuse_devicehub.resources.enums import AppearanceRange, BatteryHealth, Bios, \
-    ErasureStandards, FunctionalityRange, PhysicalErasureMethod, PriceSoftware, RATE_NEGATIVE, \
-    RATE_POSITIVE, RatingRange, RatingSoftware, ReceiverRole, Severity, SnapshotExpectedEvents, \
-    SnapshotSoftware, TestDataStorageLength
->>>>>>> 6d5c891d
 from ereuse_devicehub.resources.models import STR_SM_SIZE, Thing
 from ereuse_devicehub.resources.user.models import User
 
@@ -568,7 +561,6 @@
     id = Column(UUID(as_uuid=True), ForeignKey(Snapshot.id), primary_key=True)
     request = Column(JSON, nullable=False)
     snapshot = relationship(Snapshot,
-
                             backref=backref('request',
                                             lazy=True,
                                             uselist=False,
@@ -675,6 +667,27 @@
     @declared_attr
     def id(cls):
         return Column(UUID(as_uuid=True), ForeignKey(Test.id), primary_key=True)
+
+
+
+class MeasureBattery(TestMixin, Test):
+    """A sample of the status of the battery.
+
+    Operative Systems keep a record of several aspects of a battery.
+    This is a sample of those.
+    """
+    size = db.Column(db.Integer, nullable=False)
+    size.comment = """Maximum battery capacity, in mAh."""
+    voltage = db.Column(db.Integer, nullable=False)
+    voltage.comment = """The actual voltage of the battery, in mV."""
+    cycle_count = db.Column(db.Integer)
+    cycle_count.comment = """The number of full charges – discharges 
+    cycles.
+    """
+    health = db.Column(db.Enum(BatteryHealth))
+    health.comment = """The health of the Battery. 
+    Only reported in Android.
+    """
 
 
 class TestDataStorage(TestMixin, Test):
@@ -1105,193 +1118,6 @@
         return self.Service(self.device, self.rating.rating_range, role, self.price)
 
 
-<<<<<<< HEAD
-=======
-class Test(JoinedWithOneDeviceMixin, EventWithOneDevice):
-    """The act of testing the physical condition of a device and its
-    components.
-
-    Testing errors and warnings are easily taken in
-    :attr:`ereuse_devicehub.resources.device.models.Device.working`.
-    """
-    elapsed = Column(Interval, nullable=False)
-
-    @declared_attr
-    def __mapper_args__(cls):
-        """
-        Defines inheritance.
-
-        From `the guide <http://docs.sqlalchemy.org/en/latest/orm/
-        extensions/declarative/api.html
-        #sqlalchemy.ext.declarative.declared_attr>`_
-        """
-        args = {POLYMORPHIC_ID: cls.t}
-        if cls.t == 'Test':
-            args[POLYMORPHIC_ON] = cls.type
-        return args
-
-
-class TestMixin:
-    @declared_attr
-    def id(cls):
-        return Column(UUID(as_uuid=True), ForeignKey(Test.id), primary_key=True)
-
-
-class TestDataStorage(TestMixin, Test):
-    """
-    The act of testing the data storage.
-
-    Testing is done using the `S.M.A.R.T self test
-    <https://en.wikipedia.org/wiki/S.M.A.R.T.#Self-tests>`_. Note
-    that not all data storage units, specially some new PCIe ones, do not
-    support SMART testing.
-
-    The test takes to other SMART values indicators of the overall health
-    of the data storage.
-    """
-    length = Column(DBEnum(TestDataStorageLength), nullable=False)  # todo from type
-    status = Column(Unicode(), check_lower('status'), nullable=False)
-    lifetime = Column(Interval)
-    assessment = Column(Boolean)
-    reallocated_sector_count = Column(SmallInteger)
-    power_cycle_count = Column(SmallInteger)
-    _reported_uncorrectable_errors = Column('reported_uncorrectable_errors', Integer)
-    command_timeout = Column(Integer)
-    current_pending_sector_count = Column(SmallInteger)
-    offline_uncorrectable = Column(SmallInteger)
-    remaining_lifetime_percentage = Column(SmallInteger)
-
-    def __init__(self, **kwargs) -> None:
-        super().__init__(**kwargs)
-
-        # Define severity
-        # As of https://www.backblaze.com/blog/hard-drive-smart-stats/ and
-        # https://www.backblaze.com/blog-smart-stats-2014-8.html
-        # We can guess some future disk failures by analyzing some SMART data.
-        if self.severity is None:
-            # Test finished successfully
-            if not self.assessment:
-                self.severity = Severity.Error
-            elif self.current_pending_sector_count and self.current_pending_sector_count > 40 \
-                    or self.reallocated_sector_count and self.reallocated_sector_count > 10:
-                self.severity = Severity.Warning
-
-    def __str__(self) -> str:
-        t = inflection.humanize(self.status)
-        if self.lifetime:
-            t += ' with a lifetime of {:.1f} years.'.format(self.lifetime.days / 365)
-        t += self.description
-        return t
-
-    @property
-    def reported_uncorrectable_errors(self):
-        return self._reported_uncorrectable_errors
-
-    @reported_uncorrectable_errors.setter
-    def reported_uncorrectable_errors(self, value):
-        # There is no value for a stratospherically big number
-        self._reported_uncorrectable_errors = min(value, db.PSQL_INT_MAX)
-
-
-class MeasureBattery(TestMixin, Test):
-    """A sample of the status of the battery.
-
-    Operative Systems keep a record of several aspects of a battery.
-    This is a sample of those.
-    """
-    size = db.Column(db.Integer, nullable=False)
-    size.comment = """Maximum battery capacity, in mAh."""
-    voltage = db.Column(db.Integer, nullable=False)
-    voltage.comment = """The actual voltage of the battery, in mV."""
-    cycle_count = db.Column(db.Integer)
-    cycle_count.comment = """The number of full charges – discharges 
-    cycles.
-    """
-    health = db.Column(db.Enum(BatteryHealth))
-    health.comment = """The health of the Battery. 
-    Only reported in Android.
-    """
-
-
-class StressTest(Test):
-    """The act of stressing (putting to the maximum capacity)
-    a device for an amount of minutes. If the device is not in great
-    condition won't probably survive such test.
-    """
-
-    @validates('elapsed')
-    def is_minute_and_bigger_than_1_minute(self, _, value: timedelta):
-        seconds = value.total_seconds()
-        assert not bool(seconds % 60)
-        assert seconds >= 60
-        return value
-
-    def __str__(self) -> str:
-        return '{}. Computing for {}'.format(self.severity, self.elapsed)
-
-
-class Benchmark(JoinedWithOneDeviceMixin, EventWithOneDevice):
-    """The act of gauging the performance of a device."""
-    elapsed = Column(Interval)
-
-    @declared_attr
-    def __mapper_args__(cls):
-        """
-        Defines inheritance.
-
-        From `the guide <http://docs.sqlalchemy.org/en/latest/orm/
-        extensions/declarative/api.html
-        #sqlalchemy.ext.declarative.declared_attr>`_
-        """
-        args = {POLYMORPHIC_ID: cls.t}
-        if cls.t == 'Benchmark':
-            args[POLYMORPHIC_ON] = cls.type
-        return args
-
-
-class BenchmarkMixin:
-    @declared_attr
-    def id(cls):
-        return Column(UUID(as_uuid=True), ForeignKey(Benchmark.id), primary_key=True)
-
-
-class BenchmarkDataStorage(BenchmarkMixin, Benchmark):
-    """Benchmarks the data storage unit reading and writing speeds."""
-    read_speed = Column(Float(decimal_return_scale=2), nullable=False)
-    write_speed = Column(Float(decimal_return_scale=2), nullable=False)
-
-    def __str__(self) -> str:
-        return 'Read: {} MB/s, write: {} MB/s'.format(self.read_speed, self.write_speed)
-
-
-class BenchmarkWithRate(BenchmarkMixin, Benchmark):
-    """The act of benchmarking a device with a single rate."""
-    rate = Column(Float, nullable=False)
-
-    def __str__(self) -> str:
-        return '{} points'.format(self.rate)
-
-
-class BenchmarkProcessor(BenchmarkWithRate):
-    """Benchmarks a processor by executing `BogoMips
-    <https://en.wikipedia.org/wiki/BogoMips>`_. Note that this is not
-    a reliable way of rating processors and we keep it for compatibility
-    purposes.
-    """
-    pass
-
-
-class BenchmarkProcessorSysbench(BenchmarkProcessor):
-    """Benchmarks a processor by using the processor benchmarking
-    utility of `sysbench <https://github.com/akopytov/sysbench>`_.
-    """
-
-
-class BenchmarkRamSysbench(BenchmarkWithRate):
-    pass
-
-
->>>>>>> 6d5c891d
 class ToRepair(EventWithMultipleDevices):
     """Select a device to be repaired."""
 
