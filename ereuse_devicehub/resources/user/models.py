--- conflicted
+++ resolved
@@ -2,11 +2,7 @@
 
 from citext import CIText
 from flask import current_app as app
-<<<<<<< HEAD
-from sqlalchemy import Column, Boolean
-=======
-from sqlalchemy import Column, BigInteger, Sequence
->>>>>>> db8c7e6c
+from sqlalchemy import Column, Boolean, BigInteger, Sequence
 from sqlalchemy.dialects.postgresql import UUID
 from sqlalchemy_utils import EmailType, PasswordType
 from teal.db import IntEnum
