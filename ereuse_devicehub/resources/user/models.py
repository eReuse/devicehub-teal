import json
from uuid import uuid4

from citext import CIText
from flask import current_app as app
<<<<<<< HEAD
from flask import session
=======
from flask import g
>>>>>>> 56c970e8
from flask_login import UserMixin
from sqlalchemy import BigInteger, Boolean, Column, Sequence
from sqlalchemy.dialects.postgresql import UUID
from sqlalchemy_utils import EmailType, PasswordType
from teal.db import CASCADE_OWN, URL, IntEnum

from ereuse_devicehub.db import db
from ereuse_devicehub.resources.enums import SessionType
from ereuse_devicehub.resources.inventory.model import Inventory
from ereuse_devicehub.resources.models import STR_SIZE, Thing


class User(UserMixin, Thing):
    __table_args__ = {'schema': 'common'}
    id = Column(UUID(as_uuid=True), default=uuid4, primary_key=True)
    email = Column(EmailType, nullable=False, unique=True)
    password = Column(
        PasswordType(
            max_length=STR_SIZE,
            onload=lambda **kwargs: dict(
                schemes=app.config['PASSWORD_SCHEMES'], **kwargs
            ),
        )
    )
    token = Column(UUID(as_uuid=True), default=uuid4, unique=True, nullable=False)
    active = Column(Boolean, default=True, nullable=False)
    phantom = Column(Boolean, default=False, nullable=False)
    api_keys_dlt = Column(CIText(), nullable=True)
    inventories = db.relationship(
        Inventory,
        backref=db.backref('users', lazy=True, collection_class=set),
        secondary=lambda: UserInventory.__table__,
        collection_class=set,
    )

    # todo set restriction that user has, at least, one active db

    def __init__(
        self, email, password=None, inventories=None, active=True, phantom=False
    ) -> None:
        """Creates an user.
        :param email:
        :param password:
        :param inventories: A set of Inventory where the user has
        access to. If none, the user is granted access to the current
        inventory.
        :param active: allow active and deactive one account without delete the account
        :param phantom: it's util for identify the phantom accounts
        create during the trade actions
        """
        inventories = inventories or {Inventory.current}
        super().__init__(
            email=email,
            password=password,
            inventories=inventories,
            active=active,
            phantom=phantom,
        )

    def __repr__(self) -> str:
        return '<User {0.email}>'.format(self)

    @property
    def type(self) -> str:
        return self.__class__.__name__

    @property
    def individual(self):
        """The individual associated for this database, or None."""
        return next(iter(self.individuals), None)

    @property
    def code(self):
        """Code of phantoms accounts"""
        if not self.phantom:
            return
        return self.email.split('@')[0].split('_')[1]

    @property
    def is_active(self):
        """Alias because flask-login expects `is_active` attribute"""
        return self.active

    @property
    def get_full_name(self):
        # TODO(@slamora) create first_name & last_name fields???
        # needs to be discussed related to Agent <--> User concepts
        return self.email

    def check_password(self, password):
        # take advantage of SQL Alchemy PasswordType to verify password
        return self.password == password

    def set_new_dlt_keys(self, password):
        if 'trublo' not in app.blueprints.keys():
            return

        from ereuseapi.methods import register_user

        from modules.trublo.utils import encrypt

        api_dlt = app.config.get('API_DLT')
        data = register_user(api_dlt)
        api_token = data.get('data', {}).get('api_token')
        data = json.dumps(data)
        self.api_keys_dlt = encrypt(password, data)
        return api_token

    def get_dlt_keys(self, password):
        if 'trublo' not in app.blueprints.keys():
            return {}

        from modules.trublo.utils import decrypt

        if not self.api_keys_dlt:
            return {}

        data = decrypt(password, self.api_keys_dlt)
        return json.loads(data)

    def reset_dlt_keys(self, password, data):
        if 'trublo' not in app.blueprints.keys():
            return

        from modules.trublo.utils import encrypt

        data = json.dumps(data)
        self.api_keys_dlt = encrypt(password, data)

    def allow_permitions(self, api_token=None):
        if 'trublo' not in app.blueprints.keys():
            return

        from ereuseapi.methods import API

        if not api_token:
            api_token = session.get('token_dlt', '.')
        target_user = api_token.split(".")[0]
        keyUser1 = app.config.get('API_DLT_TOKEN')
        api_dlt = app.config.get('API_DLT')
        if not keyUser1 or not api_dlt:
            return

        apiUser1 = API(api_dlt, keyUser1, "ethereum")

        result = apiUser1.issue_credential("Operator", target_user)
        return result


class UserInventory(db.Model):
    """Relationship between users and their inventories."""

    __table_args__ = {'schema': 'common'}
    user_id = db.Column(db.UUID(as_uuid=True), db.ForeignKey(User.id), primary_key=True)
    inventory_id = db.Column(
        db.Unicode(), db.ForeignKey(Inventory.id), primary_key=True
    )


class Session(Thing):
    __table_args__ = {'schema': 'common'}
    id = Column(BigInteger, Sequence('device_seq'), primary_key=True)
    expired = Column(BigInteger, default=0)
    token = Column(UUID(as_uuid=True), default=uuid4, unique=True, nullable=False)
    type = Column(IntEnum(SessionType), default=SessionType.Internal, nullable=False)
    user_id = db.Column(db.UUID(as_uuid=True), db.ForeignKey(User.id))
    user = db.relationship(
        User,
        backref=db.backref('sessions', lazy=True, collection_class=set),
        collection_class=set,
    )

    def __str__(self) -> str:
        return '{0.token}'.format(self)


class SanitizationEntity(Thing):
    id = db.Column(BigInteger, primary_key=True)
    company_name = db.Column(db.String, nullable=True)
    location = db.Column(db.String, nullable=True)
    # logo = db.Column(db.String, nullable=True)
    logo = db.Column(URL(), nullable=True)
    responsable_person = db.Column(db.String, nullable=True)
    supervisor_person = db.Column(db.String, nullable=True)
    user_id = db.Column(
        db.UUID(as_uuid=True),
        db.ForeignKey(User.id),
        default=lambda: g.user.id,
    )
    user = db.relationship(
        User,
        backref=db.backref(
            'sanitization_entity', lazy=True, uselist=False, cascade=CASCADE_OWN
        ),
        primaryjoin=user_id == User.id,
    )

    def __str__(self) -> str:
        return '{0.company_name}'.format(self)<|MERGE_RESOLUTION|>--- conflicted
+++ resolved
@@ -3,11 +3,7 @@
 
 from citext import CIText
 from flask import current_app as app
-<<<<<<< HEAD
-from flask import session
-=======
-from flask import g
->>>>>>> 56c970e8
+from flask import g, session
 from flask_login import UserMixin
 from sqlalchemy import BigInteger, Boolean, Column, Sequence
 from sqlalchemy.dialects.postgresql import UUID
