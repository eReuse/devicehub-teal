import csv
import datetime
import enum
import uuid
from collections import OrderedDict
from io import StringIO
from typing import Callable, Iterable, Tuple

import boltons
import flask
import flask_weasyprint
import teal.marshmallow
from boltons import urlutils
from flask import make_response
from teal.cache import cache
from teal.resource import Resource

from ereuse_devicehub.db import db
from ereuse_devicehub.resources.action import models as evs
from ereuse_devicehub.resources.device import models as devs
from ereuse_devicehub.resources.device.views import DeviceView
from ereuse_devicehub.resources.documents.device_row import DeviceRow
from ereuse_devicehub.resources.lot import LotView
from ereuse_devicehub.resources.lot.models import Lot

from flask import g, request

class Format(enum.Enum):
    HTML = 'HTML'
    PDF = 'PDF'


class DocumentView(DeviceView):
    class FindArgs(DeviceView.FindArgs):
        format = teal.marshmallow.EnumField(Format, missing=None)

    def get(self, id):
        """Get a collection of resources or a specific one.
        ---
        parameters:
        - name: id
          in: path
          description: The identifier of the resource.
          type: string
          required: false
        responses:
          200:
            description: Return the collection or the specific one.
        """
        args = self.QUERY_PARSER.parse(self.find_args,
                                       flask.request,
                                       locations=('querystring',))
        if id:
            # todo we assume we can pass both device id and action id
            # for certificates... how is it going to end up being?
            try:
                id = uuid.UUID(id)
            except ValueError:
                try:
                    id = int(id)
                except ValueError:
                    raise teal.marshmallow.ValidationError('Document must be an ID or UUID.')
                else:
                    query = devs.Device.query.filter_by(id=id)
            else:
                query = evs.Action.query.filter_by(id=id)
        else:
            flask.current_app.auth.requires_auth(lambda: None)()  # todo not nice
            query = self.query(args)

        type = urlutils.URL(flask.request.url).path_parts[-2]
        if type == 'erasures':
            template = self.erasure(query)
        if args.get('format') == Format.PDF:
            res = flask_weasyprint.render_pdf(
                flask_weasyprint.HTML(string=template), download_filename='{}.pdf'.format(type)
            )
        else:
            res = flask.make_response(template)
        return res

    @staticmethod
    def erasure(query: db.Query):
        def erasures():
            for model in query:
                if isinstance(model, devs.Computer):
                    for erasure in model.privacy:
                        yield erasure
                elif isinstance(model, devs.DataStorage):
                    erasure = model.privacy
                    if erasure:
                        yield erasure
                else:
                    assert isinstance(model, evs.EraseBasic)
                    yield model

        url_pdf = boltons.urlutils.URL(flask.request.url)
        url_pdf.query_params['format'] = 'PDF'
        url_web = boltons.urlutils.URL(flask.request.url)
        url_web.query_params['format'] = 'HTML'
        params = {
            'title': 'Erasure Certificate',
            'erasures': tuple(erasures()),
            'url_pdf': url_pdf.to_text(),
            'url_web': url_web.to_text()
        }
        return flask.render_template('documents/erasure.html', **params)


class DevicesDocumentView(DeviceView):
    @cache(datetime.timedelta(minutes=1))
    def find(self, args: dict):
        query = self.query(args)
        return self.generate_post_csv(query)

    def generate_post_csv(self, query):
        """Get device query and put information in csv format."""
        data = StringIO()
        cw = csv.writer(data)
        first = True
        for device in query:
            d = DeviceRow(device)
            if first:
                cw.writerow(d.keys())
                first = False
            cw.writerow(d.values())
        output = make_response(data.getvalue())
        output.headers['Content-Disposition'] = 'attachment; filename=export.csv'
        output.headers['Content-type'] = 'text/csv'
        return output


<<<<<<< HEAD
class LotsDocumentView(LotView):
    def find(self, args: dict):
        query = self.query(args)
        return self.generate_lots_csv(query)

    def generate_lots_csv(self, query):
        """Get lot query and put information in csv format."""
        data = StringIO()
        cw = csv.writer(data)
        first = True
        for lot in query:
            l = LotRow(lot)
            if first:
                cw.writerow(l.keys())
                first = False
            cw.writerow(l.values())
        output = make_response(data.getvalue())
        output.headers['Content-Disposition'] = 'attachment; filename=lots-info.csv'
=======
class StockDocumentView(DeviceView):
    # @cache(datetime.timedelta(minutes=1))
    def find(self, args: dict):
        query = self.query(args)
        return self.generate_post_csv(query)

    def generate_post_csv(self, query):
        """Get device query and put information in csv format."""
        data = StringIO()
        cw = csv.writer(data)
        first = True
        for device in query:
            d = DeviceRow(device)
            if first:
                cw.writerow(d.keys())
                first = False
            cw.writerow(d.values())
        output = make_response(data.getvalue())
        output.headers['Content-Disposition'] = 'attachment; filename=export.csv'
>>>>>>> 51ab2b78
        output.headers['Content-type'] = 'text/csv'
        return output


<<<<<<< HEAD
class LotRow(OrderedDict):
    def __init__(self, lot: Lot) -> None:
        super().__init__()
        self.lot = lot
        # General information about lot
        self['Id'] = lot.id.hex
        self['Name'] = lot.name
        self['Registered in'] = format(lot.created, '%c')
        try:
            self['Description'] = lot.description
        except:
            self['Description'] = ''


=======
>>>>>>> 51ab2b78
class DocumentDef(Resource):
    __type__ = 'Document'
    SCHEMA = None
    VIEW = None  # We do not want to create default / documents endpoint
    AUTH = False
    def __init__(self, app,
                 import_name=__name__,
                 static_folder='static',
                 static_url_path=None,
                 template_folder='templates',
                 url_prefix=None,
                 subdomain=None,
                 url_defaults=None,
                 root_path=None,
                 cli_commands: Iterable[Tuple[Callable, str or None]] = tuple()):
        super().__init__(app, import_name, static_folder, static_url_path, template_folder,
                         url_prefix, subdomain, url_defaults, root_path, cli_commands)
        d = {'id': None}
        get = {'GET'}

        view = DocumentView.as_view('main', definition=self, auth=app.auth)

        # TODO @cayop This two lines never pass
        if self.AUTH:
            view = app.auth.requires_auth(view)

        self.add_url_rule('/erasures/', defaults=d, view_func=view, methods=get)
        self.add_url_rule('/erasures/<{}:{}>'.format(self.ID_CONVERTER.value, self.ID_NAME),
                          view_func=view, methods=get)

        devices_view = DevicesDocumentView.as_view('devicesDocumentView',
                                                   definition=self,
                                                   auth=app.auth)
<<<<<<< HEAD
        lots_view = LotsDocumentView.as_view('lotsDocumentView', definition=self)
        if self.AUTH:
            devices_view = app.auth.requires_auth(devices_view)
        self.add_url_rule('/devices/', defaults=d, view_func=devices_view, methods=get)
        self.add_url_rule('/lots/', defaults=d, view_func=lots_view, methods=get)
=======

        devices_view = app.auth.requires_auth(devices_view)
        self.add_url_rule('/devices/', defaults=d, view_func=devices_view, methods=get)

        stock_view = StockDocumentView.as_view('stockDocumentView', definition=self, auth=app.auth)
        stock_view = app.auth.requires_auth(stock_view)
        self.add_url_rule('/stock/', defaults=d, view_func=stock_view, methods=get)
>>>>>>> 51ab2b78
<|MERGE_RESOLUTION|>--- conflicted
+++ resolved
@@ -129,8 +129,6 @@
         output.headers['Content-type'] = 'text/csv'
         return output
 
-
-<<<<<<< HEAD
 class LotsDocumentView(LotView):
     def find(self, args: dict):
         query = self.query(args)
@@ -149,7 +147,24 @@
             cw.writerow(l.values())
         output = make_response(data.getvalue())
         output.headers['Content-Disposition'] = 'attachment; filename=lots-info.csv'
-=======
+        output.headers['Content-type'] = 'text/csv'
+        return output
+
+
+class LotRow(OrderedDict):
+    def __init__(self, lot: Lot) -> None:
+        super().__init__()
+        self.lot = lot
+        # General information about lot
+        self['Id'] = lot.id.hex
+        self['Name'] = lot.name
+        self['Registered in'] = format(lot.created, '%c')
+        try:
+            self['Description'] = lot.description
+        except:
+            self['Description'] = ''
+
+
 class StockDocumentView(DeviceView):
     # @cache(datetime.timedelta(minutes=1))
     def find(self, args: dict):
@@ -169,28 +184,10 @@
             cw.writerow(d.values())
         output = make_response(data.getvalue())
         output.headers['Content-Disposition'] = 'attachment; filename=export.csv'
->>>>>>> 51ab2b78
         output.headers['Content-type'] = 'text/csv'
         return output
 
 
-<<<<<<< HEAD
-class LotRow(OrderedDict):
-    def __init__(self, lot: Lot) -> None:
-        super().__init__()
-        self.lot = lot
-        # General information about lot
-        self['Id'] = lot.id.hex
-        self['Name'] = lot.name
-        self['Registered in'] = format(lot.created, '%c')
-        try:
-            self['Description'] = lot.description
-        except:
-            self['Description'] = ''
-
-
-=======
->>>>>>> 51ab2b78
 class DocumentDef(Resource):
     __type__ = 'Document'
     SCHEMA = None
@@ -224,18 +221,14 @@
         devices_view = DevicesDocumentView.as_view('devicesDocumentView',
                                                    definition=self,
                                                    auth=app.auth)
-<<<<<<< HEAD
-        lots_view = LotsDocumentView.as_view('lotsDocumentView', definition=self)
-        if self.AUTH:
-            devices_view = app.auth.requires_auth(devices_view)
-        self.add_url_rule('/devices/', defaults=d, view_func=devices_view, methods=get)
-        self.add_url_rule('/lots/', defaults=d, view_func=lots_view, methods=get)
-=======
 
         devices_view = app.auth.requires_auth(devices_view)
         self.add_url_rule('/devices/', defaults=d, view_func=devices_view, methods=get)
 
+        lots_view = LotsDocumentView.as_view('lotsDocumentView', definition=self)
+        lots_view = app.auth.requires_auth(lots_view)
+        self.add_url_rule('/lots/', defaults=d, view_func=lots_view, methods=get)
+
         stock_view = StockDocumentView.as_view('stockDocumentView', definition=self, auth=app.auth)
         stock_view = app.auth.requires_auth(stock_view)
-        self.add_url_rule('/stock/', defaults=d, view_func=stock_view, methods=get)
->>>>>>> 51ab2b78
+        self.add_url_rule('/stock/', defaults=d, view_func=stock_view, methods=get)