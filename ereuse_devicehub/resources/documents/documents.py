--- conflicted
+++ resolved
@@ -184,15 +184,12 @@
                                                    definition=self,
                                                    auth=app.auth)
 
-<<<<<<< HEAD
         stock_view = StockDocumentView.as_view('stockDocumentView', definition=self)
         stock_view = app.auth.requires_auth(stock_view)
 
         if self.AUTH:
             devices_view = app.auth.requires_auth(devices_view)
-=======
-        devices_view = app.auth.requires_auth(devices_view)
->>>>>>> 51ab2b78
+          
         self.add_url_rule('/devices/', defaults=d, view_func=devices_view, methods=get)
 
         stock_view = StockDocumentView.as_view('stockDocumentView', definition=self, auth=app.auth)
