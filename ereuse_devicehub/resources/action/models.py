"""This file contains all actions can apply to a device and is sorted according
to a structure based on:

* Generic Actions
* Benchmarks
* Tests
* Rates
* Prices

Within the above general classes are subclasses in A order.
"""

import copy
import hashlib
import json
import time
from collections import Iterable
from contextlib import suppress
from datetime import datetime, timedelta, timezone
from decimal import ROUND_HALF_EVEN, ROUND_UP, Decimal
from operator import itemgetter
from typing import Optional, Set, Union
from uuid import uuid4

import inflection
import teal.db
from boltons import urlutils
from citext import CIText
from dateutil.tz import tzutc
from ereuseapi.methods import API
from flask import current_app as app
from flask import g, session
from sortedcontainers import SortedSet
from sqlalchemy import JSON, BigInteger, Boolean, CheckConstraint, Column
from sqlalchemy import Enum as DBEnum
from sqlalchemy import (
    Float,
    ForeignKey,
    Integer,
    Interval,
    Numeric,
    SmallInteger,
    Unicode,
    event,
    orm,
)
from sqlalchemy.dialects.postgresql import UUID
from sqlalchemy.ext.declarative import declared_attr
from sqlalchemy.ext.orderinglist import ordering_list
from sqlalchemy.orm import backref, relationship, validates
from sqlalchemy.orm.events import AttributeEvents as Events
from sqlalchemy.util import OrderedSet
from teal.db import (
    CASCADE_OWN,
    INHERIT_COND,
    POLYMORPHIC_ID,
    POLYMORPHIC_ON,
    URL,
    StrictVersionType,
    check_lower,
    check_range,
)
from teal.enums import Currency
from teal.resource import url_for_resource

from ereuse_devicehub.db import db
from ereuse_devicehub.resources.agent.models import Agent
from ereuse_devicehub.resources.device.metrics import TradeMetrics
from ereuse_devicehub.resources.device.models import (
    Component,
    Computer,
    DataStorage,
    Desktop,
    Device,
    Laptop,
    Server,
)
from ereuse_devicehub.resources.enums import (
    R_NEGATIVE,
    R_POSITIVE,
    AppearanceRange,
    BatteryHealth,
    BiosAccessRange,
    ErasureStandards,
    FunctionalityRange,
    PhysicalErasureMethod,
    PriceSoftware,
    RatingRange,
    Severity,
    SnapshotSoftware,
    StatusCode,
    TestDataStorageLength,
)
from ereuse_devicehub.resources.models import STR_SM_SIZE, Thing
from ereuse_devicehub.resources.tradedocument.models import TradeDocument
from ereuse_devicehub.resources.user.models import User


class JoinedTableMixin:
    # noinspection PyMethodParameters
    @declared_attr
    def id(cls):
        return Column(UUID(as_uuid=True), ForeignKey(Action.id), primary_key=True)


_sorted_actions = {'order_by': lambda: Action.end_time, 'collection_class': SortedSet}


def sorted_actions_by(data):
    return {'order_by': lambda: data, 'collection_class': SortedSet}


"""For db.backref, return the actions sorted by end_time."""


class Action(Thing):
    """Action performed on a device.

    This class extends `Schema's Action <https://schema.org/Action>`_.
    """

    id = Column(UUID(as_uuid=True), primary_key=True, default=uuid4)
    type = Column(Unicode, nullable=False)
    name = Column(CIText(), default='', nullable=False)
    name.comment = """A name or title for the action. Used when searching
    for actions.
    """
    severity = Column(teal.db.IntEnum(Severity), default=Severity.Info, nullable=False)
    severity.comment = Severity.__doc__
    closed = Column(Boolean, default=True, nullable=False)
    closed.comment = """Whether the author has finished the action.
    After this is set to True, no modifications are allowed.
    By default actions are closed when performed.
    """
    description = Column(Unicode, default='', nullable=False)
    description.comment = """A comment about the action."""
    start_time = Column(db.TIMESTAMP(timezone=True))
    start_time.comment = """When the action starts. For some actions like
    reservations the time when they are available, for others like renting
    when the renting starts.
    """
    end_time = Column(db.TIMESTAMP(timezone=True))
    end_time.comment = """When the action ends. For some actions like reservations
    the time when they expire, for others like renting
    the time the end rents. For punctual actions it is the time
    they are performed; it differs with ``created`` in which
    created is the where the system received the action.
    """

    snapshot_id = Column(
        UUID(as_uuid=True),
        ForeignKey('snapshot.id', use_alter=True, name='snapshot_actions'),
    )
    snapshot = relationship(
        'Snapshot',
        backref=backref('actions', lazy=True, cascade=CASCADE_OWN, **_sorted_actions),
        primaryjoin='Action.snapshot_id == Snapshot.id',
    )

    author_id = Column(
        UUID(as_uuid=True),
        ForeignKey(User.id),
        nullable=False,
        default=lambda: g.user.id,
    )
    # todo compute the org
    author = relationship(
        User,
        backref=backref('authored_actions', lazy=True, collection_class=set),
        primaryjoin=author_id == User.id,
    )
    author_id.comment = """The user that recorded this action in the system.

    This does not necessarily has to be the person that produced
    the action in the real world. For that purpose see
    ``agent``.
    """

    agent_id = Column(
        UUID(as_uuid=True),
        ForeignKey(Agent.id),
        nullable=False,
        default=lambda: g.user.individual.id,
    )
    # todo compute the org
    agent = relationship(
        Agent,
        backref=backref('actions_agent', lazy=True, **_sorted_actions),
        primaryjoin=agent_id == Agent.id,
    )
    agent_id.comment = """The direct performer or driver of the action. e.g. John wrote a book.

    It can differ with the user that registered the action in the
    system, which can be in their behalf.
    """

    components = relationship(
        Component,
        backref=backref('actions_components', lazy=True, **_sorted_actions),
        secondary=lambda: ActionComponent.__table__,
        order_by=lambda: Component.id,
        collection_class=OrderedSet,
    )
    components.comment = """The components that are affected by the action.

    When performing actions to parent devices their components are
    affected too.

    For example: an ``Allocate`` is performed to a Computer and this
    relationship is filled with the components the computer had
    at the time of the action.

    For Add and Remove though, this has another meaning: the components
    that are added or removed.
    """
    parent_id = Column(BigInteger, ForeignKey(Computer.id))
    parent = relationship(
        Computer,
        backref=backref('actions_parent', lazy=True, **_sorted_actions),
        primaryjoin=parent_id == Computer.id,
    )
    parent_id.comment = """For actions that are performed to components,
    the device parent at that time.

    For example: for a ``EraseBasic`` performed on a data storage, this
    would point to the computer that contained this data storage, if any.
    """

    __table_args__ = (
        db.Index('ix_id', id, postgresql_using='hash'),
        db.Index('ix_type', type, postgresql_using='hash'),
        db.Index('ix_parent_id', parent_id, postgresql_using='hash'),
    )

    @property
    def elapsed(self):
        """Returns the elapsed time with seconds precision."""
        t = self.end_time - self.start_time
        return timedelta(seconds=t.seconds)

    @property
    def url(self) -> urlutils.URL:
        """The URL where to GET this action."""
        return urlutils.URL(url_for_resource(Action, item_id=self.id))

    @property
    def certificate(self) -> Optional[urlutils.URL]:
        return None

    # noinspection PyMethodParameters
    @declared_attr
    def __mapper_args__(cls):
        """Defines inheritance.

        From `the guide <http://docs.sqlalchemy.org/en/latest/orm/
        extensions/declarative/api.html
        #sqlalchemy.ext.declarative.declared_attr>`_
        """
        args = {POLYMORPHIC_ID: cls.t}
        if cls.t == 'Action':
            args[POLYMORPHIC_ON] = cls.type
        # noinspection PyUnresolvedReferences
        if JoinedTableMixin in cls.mro():
            args[INHERIT_COND] = cls.id == Action.id
        return args

    @property
    def date_str(self):
        return '{:%c}'.format(self.end_time)

    def __init__(self, **kwargs) -> None:
        # sortedset forces us to do this before calling our parent init
        self.end_time = kwargs.get('end_time', None)
        if not self.end_time:
            # Set default for end_time, make it the same of created
            kwargs['created'] = self.end_time = datetime.now(timezone.utc)
        super().__init__(**kwargs)

    def __lt__(self, other):
        return self.end_time.replace(tzinfo=tzutc()) < other.end_time.replace(
            tzinfo=tzutc()
        )

    def __str__(self) -> str:
        return '{}'.format(self.severity)

    def __repr__(self):
        return '<{0.t} {0.id} {0.severity}>'.format(self)


class ActionComponent(db.Model):
    device_id = Column(BigInteger, ForeignKey(Component.id), primary_key=True)
    action_id = Column(UUID(as_uuid=True), ForeignKey(Action.id), primary_key=True)


class JoinedWithOneDeviceMixin:
    # noinspection PyMethodParameters
    @declared_attr
    def id(cls):
        return Column(
            UUID(as_uuid=True), ForeignKey(ActionWithOneDevice.id), primary_key=True
        )


class ActionWithOneDevice(JoinedTableMixin, Action):
    device_id = Column(BigInteger, ForeignKey(Device.id), nullable=False)
    device = relationship(
        Device,
        backref=backref(
            'actions_one', lazy=True, cascade=CASCADE_OWN, **_sorted_actions
        ),
        primaryjoin=Device.id == device_id,
    )

    __table_args__ = (
        db.Index('action_one_device_id_index', device_id, postgresql_using='hash'),
    )

    def __repr__(self) -> str:
        return '<{0.t} {0.id} {0.severity} device={0.device!r}>'.format(self)

    @declared_attr
    def __mapper_args__(cls):
        """Defines inheritance.

        From `the guide <http://docs.sqlalchemy.org/en/latest/orm/
        extensions/declarative/api.html
        #sqlalchemy.ext.declarative.declared_attr>`_
        """
        args = {POLYMORPHIC_ID: cls.t}
        if cls.t == 'ActionWithOneDevice':
            args[POLYMORPHIC_ON] = cls.type
        return args


class ActionWithMultipleDevices(Action):
    devices = relationship(
        Device,
        backref=backref('actions_multiple', lazy=True, **_sorted_actions),
        secondary=lambda: ActionDevice.__table__,
        order_by=lambda: Device.id,
        collection_class=OrderedSet,
    )

    def __repr__(self) -> str:
        return '<{0.t} {0.id} {0.severity} devices={0.devices!r}>'.format(self)


class ActionDevice(db.Model):
    device_id = Column(BigInteger, ForeignKey(Device.id), primary_key=True)
    action_id = Column(
        UUID(as_uuid=True), ForeignKey(ActionWithMultipleDevices.id), primary_key=True
    )
    device = relationship(
        Device,
        backref=backref('actions_device', lazy=True),
        primaryjoin=Device.id == device_id,
    )
    action = relationship(
        Action,
        backref=backref('actions_device', lazy=True),
        primaryjoin=Action.id == action_id,
    )
    created = db.Column(
        db.TIMESTAMP(timezone=True),
        nullable=False,
        index=True,
        server_default=db.text('CURRENT_TIMESTAMP'),
    )
    created.comment = """When Devicehub created this."""
    author_id = Column(
        UUID(as_uuid=True),
        ForeignKey(User.id),
        nullable=False,
        default=lambda: g.user.id,
    )
    # todo compute the org
    author = relationship(
        User,
        backref=backref('authored_actions_device', lazy=True, collection_class=set),
        primaryjoin=author_id == User.id,
    )

    def __init__(self, **kwargs) -> None:
        self.created = kwargs.get('created', datetime.now(timezone.utc))
        super().__init__(**kwargs)


class ActionWithMultipleTradeDocuments(ActionWithMultipleDevices):
    documents = relationship(
        TradeDocument,
        backref=backref('actions_docs', lazy=True, **_sorted_actions),
        secondary=lambda: ActionTradeDocument.__table__,
        order_by=lambda: TradeDocument.id,
        collection_class=OrderedSet,
    )


class ActionTradeDocument(db.Model):
    document_id = Column(BigInteger, ForeignKey(TradeDocument.id), primary_key=True)
    action_id = Column(
        UUID(as_uuid=True),
        ForeignKey(ActionWithMultipleTradeDocuments.id),
        primary_key=True,
    )


class Add(ActionWithOneDevice):
    """The act of adding components to a device.

    It is usually used internally from a :class:`.Snapshot`, for
    example, when adding a secondary data storage to a computer.
    """


class Remove(ActionWithOneDevice):
    """The act of removing components from a device.

    It is usually used internally from a :class:`.Snapshot`, for
    example, when removing a component from a broken computer.
    """


class Allocate(JoinedTableMixin, ActionWithMultipleDevices):
    """The act of allocate one list of devices to one person"""

    final_user_code = Column(CIText(), default='', nullable=True)
    final_user_code.comment = """This is a internal code for mainteing the secrets of the
        personal datas of the new holder"""
    transaction = Column(CIText(), default='', nullable=True)
    transaction.comment = (
        "The code used from the owner for relation with external tool."
    )
    end_users = Column(Numeric(precision=4), check_range('end_users', 0), nullable=True)


class Deallocate(JoinedTableMixin, ActionWithMultipleDevices):
    """The act of deallocate one list of devices to one person of the system or not"""

    transaction = Column(CIText(), default='', nullable=True)
    transaction.comment = (
        "The code used from the owner for relation with external tool."
    )


class EraseBasic(JoinedWithOneDeviceMixin, ActionWithOneDevice):
    """An erasure attempt to a ``DataStorage``. The action contains
    information about success and nature of the erasure.

    EraseBasic is a software-based fast non-100%-secured way of
    erasing data storage, performed
    by Workbench Computer when executing the open-source
    `shred <https://en.wikipedia.org/wiki/Shred_(Unix)>`_.

    Users can generate erasure certificates from successful erasures.

    Erasures are an accumulation of **erasure steps**, that are performed
    as separate actions, called ``StepRandom``, for an erasure step
    that has overwritten data with random bits, and ``StepZero``,
    for an erasure step that has overwritten data with zeros.

    Erasure standards define steps and methodologies to use.
    Devicehub automatically shows the standards that each erasure
    follows.
    """

    method = 'Shred'
    """The method or software used to destroy the data."""

    @property
    def standards(self):
        """A set of standards that this erasure follows."""
        return ErasureStandards.from_data_storage(self)

    @property
    def certificate(self):
        """The URL of this erasure certificate."""
        # todo will this url_for_resource work for other resources?
        return urlutils.URL(url_for_resource('Document', item_id=self.id))

    def get_phid(self):
        """This method is used for get the phid of the computer when the action
        was created. Usefull for get the phid of the computer were a hdd was
        Ereased
        """
        if self.snapshot:
            return self.snapshot.device.phid()
        return ''

<<<<<<< HEAD
    def register_proof(self):
        """This method is used for register a proof of erasure en dlt"""

        if 'trublo' not in app.blueprints.keys() or not self.snapshot:
            return

        if not session.get('token_dlt'):
            return

        token_dlt = session.get('token_dlt')
        api_dlt = app.config.get('API_DLT')
        if not token_dlt or not api_dlt:
            return

        api = API(api_dlt, token_dlt, "ethereum")

        from ereuse_devicehub.resources.did.models import PROOF_ENUM, Proof

        deviceCHID = self.device.chid
        docSig = hashlib.sha3_256(self.snapshot.json_wb.encode('utf-8')).hexdigest()
        docID = "{}".format(self.snapshot.uuid or '')
        issuerID = "dh1:{user}".format(user=g.user.id)
        proof_type = PROOF_ENUM['Erase']
        result = api.generate_proof(deviceCHID, docID, docSig, issuerID, proof_type)
        from ereuse_devicehub.resources.enums import StatusCode

        if result['Status'] == StatusCode.Success:
            timestamp = (
                result.get('Data', {}).get('data', {}).get('timestamp', time.time())
            )
            d = {
                "type": PROOF_ENUM['Register'],
                "device": self.device,
                "snapshot": self.snapshot,
                "timestamp": timestamp,
                "issuer_id": g.user.id,
            }
            proof = Proof(**d)
            db.session.add(proof)
=======
    def get_public_name(self):
        return "Basic"
>>>>>>> 1e62af56

    def __str__(self) -> str:
        return '{} on {}.'.format(self.severity, self.date_str)

    def __format__(self, format_spec: str) -> str:
        v = ''
        if 't' in format_spec:
            v += '{} {}'.format(self.type, self.severity)
        if 't' in format_spec and 's' in format_spec:
            v += '. '
        if 's' in format_spec:
            if self.standards:
                std = 'with standards {}'.format(self.standards)
            else:
                std = 'no standard'
            v += 'Method used: {}, {}. '.format(self.method, std)
            if self.end_time and self.start_time:
                v += '{} elapsed. '.format(self.elapsed)

            v += 'On {}'.format(self.date_str)
        return v


class EraseSectors(EraseBasic):
    """A secured-way of erasing data storages, checking sector-by-sector
    the erasure, using `badblocks <https://en.wikipedia.org/wiki/Badblocks>`_.
    """

    method = 'Badblocks'

    def get_public_name(self):
        steps_random = 0
        steps_zeros = 0
        for s in self.steps:
            if s.type == 'StepRandom':
                steps_random += 1
            if s.type == 'StepZero':
                steps_zeros += 1
        if steps_zeros < 1:
            return "Basic"
        if 0 < steps_random < 3:
            return "Baseline"
        if steps_random > 2:
            return "Enhanced"

        return "Basic"


class ErasePhysical(EraseBasic):
    """The act of physically destroying a data storage unit."""

    method = Column(DBEnum(PhysicalErasureMethod))

    def get_public_name(self):
        return "Physical"


class Step(db.Model):
    erasure_id = Column(
        UUID(as_uuid=True),
        ForeignKey(EraseBasic.id, ondelete='CASCADE'),
        primary_key=True,
    )
    type = Column(Unicode(STR_SM_SIZE), nullable=False)
    num = Column(SmallInteger, primary_key=True)
    severity = Column(teal.db.IntEnum(Severity), default=Severity.Info, nullable=False)
    start_time = Column(db.TIMESTAMP(timezone=True), nullable=False)
    start_time.comment = Action.start_time.comment
    end_time = Column(
        db.TIMESTAMP(timezone=True),
        CheckConstraint('end_time > start_time'),
        nullable=False,
    )
    end_time.comment = Action.end_time.comment

    erasure = relationship(
        EraseBasic,
        backref=backref(
            'steps',
            cascade=CASCADE_OWN,
            order_by=num,
            collection_class=ordering_list('num'),
        ),
    )

    @property
    def elapsed(self):
        """Returns the elapsed time with seconds precision."""
        t = self.end_time - self.start_time
        return timedelta(seconds=t.seconds)

    # noinspection PyMethodParameters
    @declared_attr
    def __mapper_args__(cls):
        """Defines inheritance.

        From `the guide <http://docs.sqlalchemy.org/en/latest/orm/
        extensions/declarative/api.html
        #sqlalchemy.ext.declarative.declared_attr>`_
        """
        args = {POLYMORPHIC_ID: cls.t}
        if cls.t == 'Step':
            args[POLYMORPHIC_ON] = cls.type
        return args

    def __format__(self, format_spec: str) -> str:
        return '{} – {} {}'.format(self.severity, self.type, self.elapsed)


class StepZero(Step):
    pass


class StepRandom(Step):
    pass


class Snapshot(JoinedWithOneDeviceMixin, ActionWithOneDevice):
    """The Snapshot sets the physical information of the device (S/N, model...)
    and updates it with erasures, benchmarks, ratings, and tests; updates the
    composition of its components (adding / removing them), and links tags
    to the device.

    When receiving a Snapshot, the DeviceHub creates, adds and removes
    components to match the Snapshot. For example, if a Snapshot of a computer
    contains a new component, the system searches for the component in its
    database and, if not found, its creates it; finally linking it to the
    computer.

    A Snapshot is used with Remove to represent changes in components for
    a device:

    1. ``Snapshot`` creates a device if it does not exist, and the same
       for its components. This is all done in one ``Snapshot``.
    2. If the device exists, it updates its component composition by
       *adding* and *removing* them. If,
       for example, this new Snasphot doesn't have a component, it means that
       this component is not present anymore in the device, thus removing it
       from it. Then we have that:

         - Components that are added to the device: snapshot2.components -
           snapshot1.components
         - Components that are removed to the device: snapshot1.components -
           snapshot2.components

       When adding a component, there may be the case this component existed
       before and it was inside another device. In such case, DeviceHub will
       perform ``Remove`` on the old parent.

    **Snapshots from Workbench**

    When processing a device from the Workbench, this one performs a Snapshot
    and then performs more actions (like testings, benchmarking...).

    There are two ways of sending this information. In an async way,
    this is, submitting actions as soon as Workbench performs then, or
    submitting only one Snapshot action with all the other actions embedded.

    **Asynced**

    The use case, which is represented in the ``test_workbench_phases``,
    is as follows:

    1. In **T1**, WorkbenchServer (as the middleware from Workbench and
       Devicehub) submits:

       - A ``Snapshot`` action with the required information to **synchronize**
         and **rate** the device. This is:

           - Identification information about the device and components
             (S/N, model, physical characteristics...)
           - ``Tags`` in a ``tags`` property in the ``device``.
           - ``Rate`` in an ``actions`` property in the ``device``.
           - ``Benchmarks`` in an ``actions`` property in each ``component``
             or ``device``.
           - ``TestDataStorage`` as in ``Benchmarks``.
       - An ordered set of **expected actions**, defining which are the next
         actions that Workbench will perform to the device in ideal
         conditions (device doesn't fail, no Internet drop...).

       Devicehub **syncs** the device with the database and perform the
       ``Benchmark``, the ``TestDataStorage``, and finally the ``Rate``.
       This leaves the Snapshot **open** to wait for the next actions
       to come.
    2. Assuming that we expect all actions, in **T2**, WorkbenchServer
       submits a ``StressTest`` with a ``snapshot`` field containing the
       ID of the Snapshot in 1, and Devicehub links the action with such
       ``Snapshot``.
    3. In **T3**, WorkbenchServer submits the ``Erase`` with the ``Snapshot``
       and ``component`` IDs from 1, linking it to them. It repeats
       this for all the erased data storage devices; **T3+Tn** being
       *n* the erased data storage devices.
    4. WorkbenchServer does like in 3. but for the action ``Install``,
       finishing in **T3+Tn+Tx**, being *x* the number of data storage
       devices with an OS installed into.
    5. In **T3+Tn+Tx**, when all *expected actions* have been performed,
       Devicehub **closes** the ``Snapshot`` from 1.

    **Synced**

    Optionally, Devicehub understands receiving a ``Snapshot`` with all
    the actions in an ``actions`` property inside each affected ``component``
    or ``device``.
    """

    uuid = Column(UUID(as_uuid=True), unique=True)
    version = Column(StrictVersionType(STR_SM_SIZE), nullable=False)
    software = Column(DBEnum(SnapshotSoftware), nullable=False)
    elapsed = Column(Interval)
    elapsed.comment = """For Snapshots made with Workbench, the total amount
    of time it took to complete.
    """
    sid = Column(CIText(), nullable=True)
    settings_version = Column(CIText(), nullable=True)
    is_server_erase = Column(Boolean(), nullable=True)
    json_wb = Column(CIText(), nullable=False)
    json_wb.comment = "original json of the workbench"
    json_hw = Column(CIText(), nullable=False)
    json_hw.comment = (
        "json with alphabetic ordered of the hardware than exist in json_wb"
    )
    phid_dpp = Column(CIText(), nullable=False)
    phid_dpp.comment = "hash of json_hw this with the chid if the device conform the DPP, (Digital PassPort)"

    def create_json_hw(self, json_wb):
        """
        Create a json with the hardware without actions of the original json, (json_wb).
        This json need have an alphabetic order.
        Next is necessary create a hash of this json and put it intu phid field.
        And last save in text the correct json_wb and json_hw in the respective fields
        """
        if not json_wb:
            return

        json_hw = {}
        json_wb = copy.copy(json_wb)

        if json_wb.get('device', {}).get('system_uuid'):
            system_uuid = str(json_wb['device']['system_uuid'])
            json_wb['device']['system_uuid'] = system_uuid

        for k, v in json_wb.items():
            if k == 'device':
                json_hw['device'] = copy.copy(v)
                json_hw['device'].pop('actions', None)
                json_hw['device'].pop('actions_one', None)
            if k == 'components':
                components = []
                for component in v:
                    c = component
                    c.pop('actions', None)
                    c.pop('actions_one', None)
                    components.append(c)
                # if 'manufacturer', 'model', 'serialNumber' key filter broken'
                # key_filter = itemgetter('type', 'manufacturer', 'model', 'serialNumber')
                key_filter = itemgetter('type')
                json_hw['components'] = sorted(components, key=key_filter)
        self.json_wb = json.dumps(json_wb)
        self.json_hw = json.dumps(json_hw)
        self.phid_dpp = hashlib.sha3_256(self.json_hw.encode('utf-8')).hexdigest()

    def get_last_lifetimes(self):
        """We get the lifetime and serial_number of the first disk"""
        hdds = []
        components = [c for c in self.components]
        components.sort(key=lambda x: x.created)
        for hd in components:
            data = {'serial_number': None, 'lifetime': 0}
            if not isinstance(hd, DataStorage):
                continue

            data['serial_number'] = hd.serial_number
            for act in hd.actions:
                if not act.type == "TestDataStorage":
                    continue
                if not act.lifetime:
                    continue
                data['lifetime'] = act.lifetime.total_seconds() / 3600
                break
            hdds.append(data)

        return hdds

    def get_new_device(self):

        if not self.device:
            return ''

        snapshots = []
        for s in self.device.actions:
            if s == self:
                break
            if s.type == self.type:
                snapshots.append(s)
        return snapshots and 'update' or 'new_device'

    def register_passport_dlt(self):
        if 'trublo' not in app.blueprints.keys() or not self.device.hid:
            return

        from ereuse_devicehub.resources.did.models import Dpp

        dpp = "{chid}:{phid}".format(chid=self.device.chid, phid=self.phid_dpp)
        if Dpp.query.filter_by(key=dpp).all():
            return

        if not session.get('token_dlt'):
            return

        token_dlt = session.get('token_dlt')
        api_dlt = app.config.get('API_DLT')
        if not token_dlt or not api_dlt:
            return

        api = API(api_dlt, token_dlt, "ethereum")
        docSig = hashlib.sha3_256(self.json_wb.encode('utf-8')).hexdigest()
        docID = "{}".format(self.uuid or '')
        issuerID = "dh1:{user}".format(user=g.user.id)

        result = api.issue_passport(dpp, docID, docSig, issuerID)

        if result['Status'] is not StatusCode.Success.value:
            return
        # timestamp = result['Data'].get('timestamp', time.time())

        timestamp = result['Data'].get('data', {}).get('timestamp', time.time())
        d_issue = {
            "device_id": self.device.id,
            "snapshot": self,
            "timestamp": timestamp,
            "issuer_id": g.user.id,
            "documentId": docID,
            "key": dpp,
        }
        dpp_issue = Dpp(**d_issue)
        db.session.add(dpp_issue)

    # def register_dlt(self):
    #     from ereuse_devicehub.resources.did.models import PROOF_ENUM, Dpp, Proof

    #     # Register device
    #     response = requests.post(
    #         "http://dlt.ereuse.org:3005/registerDevice",
    #         data={"DeviceCHID": self.device.chid},
    #     )

    #     resp = json.loads(response.text)
    #     if 'Success' in resp['status']:
    #         timestamp = resp['data'].get('timestamp', time.time())
    #         d = {
    #             "type": PROOF_ENUM['Register'],
    #             "device_id": self.device.id,
    #             "snapshot": self,
    #             "timestamp": timestamp,
    #             "issuer_id": g.user.id,
    #         }
    #         proof = Proof(**d)
    #         db.session.add(proof)

    #     # Register a new Passport
    #     dpp = "{chid}:{phid}".format(chid=self.device.chid, phid=self.phid)
    #     if Dpp.query.filter_by(key=dpp).all():
    #         return

    #     issuerID = "dh1:{user}".format(user=g.user.id)
    #     documentId = hashlib.sha3_256(self.json_wb.encode('utf-8')).hexdigest()
    #     data = {
    #         "DeviceDPP": dpp,
    #         "IssuerID": issuerID,
    #         "DocumentID": documentId,
    #         "DocumentSignature": "",
    #     }
    #     response = requests.post("http://dlt.ereuse.org:3005/issuePassport", data=data)
    #     if not response.status_code == 201:
    #         return
    #     resp = json.loads(response.text)
    #     if 'Success' not in resp['status']:
    #         return
    #     timestamp = resp['data'].get('timestamp', time.time())
    #     d_issue = {
    #         "device_id": self.device.id,
    #         "snapshot": self,
    #         "timestamp": timestamp,
    #         "issuer_id": g.user.id,
    #         "documentId": documentId,
    #         "key": dpp,
    #     }
    #     dpp_issue = Dpp(**d_issue)
    #     db.session.add(dpp_issue)

    def __str__(self) -> str:
        return '{}. {} version {}.'.format(self.severity, self.software, self.version)


class Install(JoinedWithOneDeviceMixin, ActionWithOneDevice):
    """The action of installing an Operative System to a data
    storage unit.
    """

    elapsed = Column(Interval, nullable=False)
    address = Column(SmallInteger, check_range('address', 8, 256))


class SnapshotRequest(db.Model):
    id = Column(UUID(as_uuid=True), ForeignKey(Snapshot.id), primary_key=True)
    request = Column(JSON, nullable=False)
    snapshot = relationship(
        Snapshot,
        backref=backref('request', lazy=True, uselist=False, cascade=CASCADE_OWN),
    )


class Benchmark(JoinedWithOneDeviceMixin, ActionWithOneDevice):
    """The act of gauging the performance of a device."""

    elapsed = Column(Interval)

    @declared_attr
    def __mapper_args__(cls):
        """Defines inheritance.

        From `the guide <http://docs.sqlalchemy.org/en/latest/orm/
        extensions/declarative/api.html
        #sqlalchemy.ext.declarative.declared_attr>`_
        """
        args = {POLYMORPHIC_ID: cls.t}
        if cls.t == 'Benchmark':
            args[POLYMORPHIC_ON] = cls.type
        return args


class BenchmarkMixin:
    # noinspection PyMethodParameters
    @declared_attr
    def id(cls):
        return Column(UUID(as_uuid=True), ForeignKey(Test.id), primary_key=True)


class BenchmarkDataStorage(Benchmark):
    """Benchmarks the data storage unit reading and writing speeds."""

    id = Column(UUID(as_uuid=True), ForeignKey(Benchmark.id), primary_key=True)
    read_speed = Column(Float(decimal_return_scale=2), nullable=False)
    write_speed = Column(Float(decimal_return_scale=2), nullable=False)

    def __str__(self) -> str:
        return 'Read: {0:.2f} MB/s, write: {0:.2f} MB/s'.format(
            self.read_speed, self.write_speed
        )


class BenchmarkWithRate(Benchmark):
    """The act of benchmarking a device with a single rate."""

    id = Column(UUID(as_uuid=True), ForeignKey(Benchmark.id), primary_key=True)
    rate = Column(Float, nullable=False)

    def __str__(self) -> str:
        return '{0:.2f} points'.format(self.rate)


class BenchmarkProcessor(BenchmarkWithRate):
    """Benchmarks a processor by executing `BogoMips
    <https://en.wikipedia.org/wiki/BogoMips>`_. Note that this is not
    a reliable way of rating processors and we keep it for compatibility
    purposes.
    """

    pass


class BenchmarkProcessorSysbench(BenchmarkProcessor):
    """Benchmarks a processor by using the processor benchmarking
    utility of `sysbench <https://github.com/akopytov/sysbench>`_.
    """

    pass


class BenchmarkRamSysbench(BenchmarkWithRate):
    """Benchmarks a RAM by using the ram benchmarking
    utility of `sysbench <https://github.com/akopytov/sysbench>`_.
    """

    pass


class BenchmarkGraphicCard(BenchmarkWithRate):
    pass


class Test(JoinedWithOneDeviceMixin, ActionWithOneDevice):
    """The act of documenting the functionality of a device, as
    for the R2 Standard (R2 Provision 6 pag.19).

    :attr:`.severity` in :class:`Action` defines a passing or failing
    test, and
    :attr:`ereuse_devicehub.resources.device.models.Device.working`
    in Device gets all tests with warnings or errors for a device.
    """

    @declared_attr
    def __mapper_args__(cls):
        """Defines inheritance.

        From `the guide <http://docs.sqlalchemy.org/en/latest/orm/
        extensions/declarative/api.html
        #sqlalchemy.ext.declarative.declared_attr>`_
        """
        args = {POLYMORPHIC_ID: cls.t}
        if cls.t == 'Test':
            args[POLYMORPHIC_ON] = cls.type
        return args


class TestMixin:
    # noinspection PyMethodParameters
    @declared_attr
    def id(cls):
        return Column(UUID(as_uuid=True), ForeignKey(Test.id), primary_key=True)


class MeasureBattery(TestMixin, Test):
    """A sample of the status of the battery.

    Ref in R2 Provision 6 pag.22 Example:
    Length of charge; Expected results: Minimum 40 minutes.

    Operative Systems keep a record of several aspects of a battery.
    This is a sample of those.

    Failing and warning conditions are as follows:

    * :attr:`Severity.Error`: whether the health are Dead, Overheat or OverVoltage.
    * :attr:`Severity.Warning`: whether the health are UnspecifiedValue or Cold.
    """

    size = db.Column(db.Integer, nullable=False)
    size.comment = """Maximum battery capacity, in mAh."""
    voltage = db.Column(db.Integer, nullable=False)
    voltage.comment = """The actual voltage of the battery, in mV."""
    cycle_count = db.Column(db.Integer)
    cycle_count.comment = """The number of full charges – discharges
    cycles.
    """
    health = db.Column(db.Enum(BatteryHealth))
    health.comment = """The health of the Battery.
    Only reported in Android.
    """


class TestDataStorage(TestMixin, Test):
    """The act of testing the data storage.

    Testing is done using the `S.M.A.R.T self test
    <https://en.wikipedia.org/wiki/S.M.A.R.T.#Self-tests>`_. Note
    that not all data storage units, specially some new PCIe ones, do not
    support SMART testing.

    The test takes to other SMART values indicators of the overall health
    of the data storage.

    Failing and warning conditions are as follows:

    * :attr:`Severity.Error`: whether the SMART test failed.
    * :attr:`Severity.Warning`: if there is a significant chance for
      the data storage to fail in the following year.
    """

    length = Column(DBEnum(TestDataStorageLength), nullable=False)  # todo from type
    status = Column(Unicode(), check_lower('status'), nullable=False)
    lifetime = Column(Interval)
    assessment = Column(Boolean)
    reallocated_sector_count = Column(BigInteger)
    power_cycle_count = Column(Integer)
    _reported_uncorrectable_errors = Column('reported_uncorrectable_errors', BigInteger)
    command_timeout = Column(BigInteger)
    current_pending_sector_count = Column(BigInteger)
    offline_uncorrectable = Column(BigInteger)
    remaining_lifetime_percentage = Column(SmallInteger)
    elapsed = Column(Interval, nullable=False)

    def __init__(self, **kwargs) -> None:
        super().__init__(**kwargs)

        # Define severity
        # As of https://www.backblaze.com/blog/hard-drive-smart-stats/ and
        # https://www.backblaze.com/blog-smart-stats-2014-8.html
        # We can guess some future disk failures by analyzing some SMART data.
        if self.severity is None:
            # Test finished successfully
            if not self.assessment:
                self.severity = Severity.Error
            elif (
                self.current_pending_sector_count
                and self.current_pending_sector_count > 40
                or self.reallocated_sector_count
                and self.reallocated_sector_count > 10
            ):
                self.severity = Severity.Warning

    def __str__(self) -> str:
        t = inflection.humanize(self.status)
        if self.lifetime:
            t += ' with a lifetime of {:.1f} years.'.format(self.lifetime.days / 365)
        t += self.description
        return t

    @property
    def reported_uncorrectable_errors(self):
        return self._reported_uncorrectable_errors

    @property
    def power_on_hours(self):
        if not self.lifetime:
            return 0
        return int(self.lifetime.total_seconds() / 3600)

    @reported_uncorrectable_errors.setter
    def reported_uncorrectable_errors(self, value):
        # We assume that a huge number is not meaningful
        # So we keep it like this
        self._reported_uncorrectable_errors = min(value, db.PSQL_INT_MAX)


class StressTest(TestMixin, Test):
    """The act of stressing (putting to the maximum capacity)
    a device for an amount of minutes.

    Failing and warning conditions are as follows:

    * :attr:`Severity.Error`: whether failed StressTest.
    * :attr:`Severity.Warning`: if stress test are less than 5 minutes.
    """

    elapsed = Column(Interval, nullable=False)

    @validates('elapsed')
    def is_minute_and_bigger_than_1_minute(self, _, value: timedelta):
        seconds = value.total_seconds()
        assert not bool(seconds % 60)
        assert seconds >= 60
        return value

    def __str__(self) -> str:
        return '{}. Computing for {}'.format(self.severity, self.elapsed)


class TestAudio(TestMixin, Test):
    """The act of checking the audio aspects of the device.

    Failing and warning conditions are as follows:

    * :attr:`Severity.Error`: whether speaker or microphone variables fail.
    * :attr:`Severity.Warning`: .
    """

    _speaker = Column('speaker', Boolean)
    _speaker.comment = """Whether the speaker works as expected."""
    _microphone = Column('microphone', Boolean)
    _microphone.comment = """Whether the microphone works as expected."""

    @property
    def speaker(self):
        return self._speaker

    @speaker.setter
    def speaker(self, x):
        self._speaker = x
        self._check()

    @property
    def microphone(self):
        return self._microphone

    @microphone.setter
    def microphone(self, x):
        self._microphone = x
        self._check()

    def _check(self):
        """Sets ``severity`` to ``error`` if any of the variables fail."""
        if not self._speaker or not self._microphone:
            self.severity = Severity.Error


class TestConnectivity(TestMixin, Test):
    """The act of testing the connectivity of the device.

    A failing test means that at least one connection of the device
    is not working well. A comment should get into more detail.
    """


class TestCamera(TestMixin, Test):
    """Tests the working conditions of the camera of the device,
    specially when taking pictures or recording video.

    Failing and warning conditions are as follows:

    * :attr:`Severity.Error`: whether the camera cannot turn on or
      has significant visual problems.
    * :attr:`Severity.Warning`: whether there are small visual problems
      with the camera (like dust) that it still allows it to be used.
    """


class TestKeyboard(TestMixin, Test):
    """Whether the keyboard works correctly.

    Failing and warning conditions are as follows:

    * :attr:`Severity.Error`: if at least one key does not produce
      a character on screen. This follows R2 Provision 6 pag.22.
    """


class TestTrackpad(TestMixin, Test):
    """Whether the trackpad works correctly.

     Failing and warning conditions are as follows:

    * :attr:`Severity.Error`: if the cursor does not move on screen.
      This follows R2 Provision 6 pag.22.
    """


class TestDisplayHinge(TestMixin, Test):
    """Whether display hinge works correctly.

    Failing and warning conditions are as follows:

    * :attr:`Severity.Error`: whether the laptop does not stay open
      or closed at desired angles. From R2 Provision 6 pag.22.
    """


class TestPowerAdapter(TestMixin, Test):
    """Whether power adapter charge battery device without problems.

    Failing and warning conditions are as follows:

    * :attr:`Severity.Error`: if the laptop does not charge battery.
      This follows R2 Provision 6 pag.22.
    """


class TestBios(TestMixin, Test):
    """Tests the working condition and grades the usability of the BIOS.

    Failing and warning conditions are as follows:

    * :attr:`Severity.Error`: whether Bios beeps or access range is D or E.
    * :attr:`Severity.Warning`: whether access range is B or C.
    """

    beeps_power_on = Column(Boolean)
    beeps_power_on.comment = """Whether there are no beeps or error
    codes when booting up.

    Reference: R2 provision 6 page 23.
    """
    access_range = Column(DBEnum(BiosAccessRange))
    access_range.comment = """Difficulty to modify the boot menu.

    This is used as an usability measure for accessing and modifying
    a bios, specially as something as important as modifying the boot
    menu.
    """


class VisualTest(TestMixin, Test):
    """The act of visually inspecting the appearance and functionality
    of the device.

    Reference R2 provision 6 Templates Ready for Resale Checklist (Desktop)
    https://sustainableelectronics.org/sites/default/files/6.c.2%20Desktop%20R2-Ready%20for%20Resale%20Checklist.docx
    Physical condition grade.

    Failing and warning conditions are as follows:

    * :attr:`Severity.Error`: whether appearance range is less than B or
                                functionality range is less than B.
    * :attr:`Severity.Warning`: whether appearance range is B or A and
                                functionality range is B.
    * :attr:`Severity.Info`: whether appearance range is B or A and
                                functionality range is A.
    """

    appearance_range = Column(DBEnum(AppearanceRange), nullable=True)
    appearance_range.comment = AppearanceRange.__doc__
    functionality_range = Column(DBEnum(FunctionalityRange), nullable=True)
    functionality_range.comment = FunctionalityRange.__doc__
    labelling = Column(Boolean)
    labelling.comment = """Whether there are tags to be removed."""

    def __str__(self) -> str:
        return super().__str__() + '. Appearance {} and functionality {}'.format(
            self.appearance_range, self.functionality_range
        )


class Rate(JoinedWithOneDeviceMixin, ActionWithOneDevice):
    """The act of computing a rate based on different categories:

    * Functionality (F). Tests, the act of testing usage condition of a device
    * Appearance (A). Visual evaluation, surface deterioration.
    * Performance (Q). Components characteristics and components benchmarks.
    """

    N = 2
    """The number of significant digits for rates.
    Values are rounded and stored to it.
    """

    _rating = Column(
        'rating', Float(decimal_return_scale=N), check_range('rating', *R_POSITIVE)
    )
    _rating.comment = """The rating for the content."""
    version = Column(StrictVersionType)
    version.comment = """The version of the software."""
    _appearance = Column(
        'appearance',
        Float(decimal_return_scale=N),
        check_range('appearance', *R_NEGATIVE),
    )
    _appearance.comment = """Subjective value representing aesthetic aspects."""
    _functionality = Column(
        'functionality',
        Float(decimal_return_scale=N),
        check_range('functionality', *R_NEGATIVE),
    )
    _functionality.comment = """Subjective value representing usage aspects."""

    @property
    def rating(self):
        return self._rating

    @rating.setter
    def rating(self, x):
        self._rating = round(max(x, 0), self.N)

    @property
    def appearance(self):
        return self._appearance

    @appearance.setter
    def appearance(self, x):
        self._appearance = round(x, self.N)

    @property
    def functionality(self):
        return self._functionality

    @functionality.setter
    def functionality(self, x):
        self._functionality = round(x, self.N)

    @property
    def rating_range(self) -> RatingRange:
        """"""
        return RatingRange.from_score(self.rating) if self.rating else None

    @declared_attr
    def __mapper_args__(cls):
        """Defines inheritance.

        From `the guide <http://docs.sqlalchemy.org/en/latest/orm/
        extensions/declarative/api.html
        #sqlalchemy.ext.declarative.declared_attr>`_
        """
        args = {POLYMORPHIC_ID: cls.t}
        if cls.t == 'Rate':
            args[POLYMORPHIC_ON] = cls.type
        return args

    def __str__(self) -> str:
        if self.version:
            return '{} (v.{})'.format(self.rating_range, self.version)

        return '{}'.format(self.rating_range)

    @classmethod
    def compute(cls, device) -> 'RateComputer':
        raise NotImplementedError()


class RateMixin:
    @declared_attr
    def id(cls):
        return Column(UUID(as_uuid=True), ForeignKey(Rate.id), primary_key=True)


class RateComputer(RateMixin, Rate):
    """The act of rating a computer type devices.
    It's the starting point for calculating the rate.
    Algorithm explained in v1.0 file.
    """

    _processor = Column(
        'processor',
        Float(decimal_return_scale=Rate.N),
        check_range('processor', *R_POSITIVE),
    )
    _processor.comment = """The rate of the Processor."""
    _ram = Column(
        'ram', Float(decimal_return_scale=Rate.N), check_range('ram', *R_POSITIVE)
    )
    _ram.comment = """The rate of the RAM."""
    _data_storage = Column(
        'data_storage',
        Float(decimal_return_scale=Rate.N),
        check_range('data_storage', *R_POSITIVE),
    )
    _data_storage.comment = """'Data storage rate, like HHD, SSD.'"""
    _graphic_card = Column(
        'graphic_card',
        Float(decimal_return_scale=Rate.N),
        check_range('graphic_card', *R_POSITIVE),
    )
    _graphic_card.comment = 'Graphic card rate.'

    @property
    def processor(self):
        return self._processor

    @processor.setter
    def processor(self, x):
        self._processor = round(x, self.N)

    @property
    def ram(self):
        return self._ram

    @ram.setter
    def ram(self, x):
        self._ram = round(x, self.N)

    @property
    def data_storage(self):
        return self._data_storage

    @data_storage.setter
    def data_storage(self, x):
        self._data_storage = round(x, self.N)

    @property
    def graphic_card(self):
        return self._graphic_card

    @graphic_card.setter
    def graphic_card(self, x):
        self._graphic_card = round(x, self.N)

    @property
    def data_storage_range(self):
        return RatingRange.from_score(self.data_storage) if self.data_storage else None

    @property
    def ram_range(self):
        return RatingRange.from_score(self.ram) if self.ram else None

    @property
    def processor_range(self):
        return RatingRange.from_score(self.processor) if self.processor else None

    @property
    def graphic_card_range(self):
        return RatingRange.from_score(self.graphic_card) if self.graphic_card else None

    @classmethod
    def compute(cls, device):
        """The act of compute general computer rate."""
        from ereuse_devicehub.resources.action.rate.v1_0 import rate_algorithm

        rate = rate_algorithm.compute(device)
        price = None
        with suppress(
            InvalidRangeForPrice
        ):  # We will have exception if range == VERY_LOW
            price = EreusePrice(rate)
        return rate, price


class Price(JoinedWithOneDeviceMixin, ActionWithOneDevice):
    # TODO rewrite  Class comment change AggregateRate..
    """The act of setting a trading price for the device.

    This does not imply that the device is ultimately traded for that
    price. Use the :class:`.Sell` for that.

    Devicehub automatically computes a price from ``AggregateRating``
    actions. As in a **Rate**, price can have **software** and **version**,
    and there is an **official** price that is used to automatically
    compute the price from an ``AggregateRating``. Only the official price
    is computed from an ``AggregateRating``.
    """
    SCALE = 4
    ROUND = ROUND_HALF_EVEN
    currency = Column(DBEnum(Currency), nullable=False)
    currency.comment = """The currency of this price as for ISO 4217."""
    price = Column(
        Numeric(precision=19, scale=SCALE), check_range('price', 0), nullable=False
    )
    price.comment = """The value."""
    software = Column(DBEnum(PriceSoftware))
    software.comment = """The software used to compute this price,
    if the price was computed automatically. This field is None
    if the price has been manually set.
    """
    version = Column(StrictVersionType)
    version.comment = """The version of the software, or None."""
    rating_id = Column(UUID(as_uuid=True), ForeignKey(Rate.id))
    rating_id.comment = """The Rate used to auto-compute
    this price, if it has not been set manually.
    """
    rating = relationship(
        Rate,
        backref=backref('price', lazy=True, cascade=CASCADE_OWN, uselist=False),
        primaryjoin=Rate.id == rating_id,
    )

    def __init__(self, *args, **kwargs) -> None:
        if 'price' in kwargs:
            assert isinstance(kwargs['price'], Decimal), 'Price must be a Decimal'
        super().__init__(
            currency=kwargs.pop('currency', app.config['PRICE_CURRENCY']),
            *args,
            **kwargs,
        )

    @classmethod
    def to_price(cls, value: Union[Decimal, float], rounding=ROUND) -> Decimal:
        """Returns a Decimal value with the correct scale for Price.price."""
        if isinstance(value, (float, int)):
            value = Decimal(value)
        # equation from marshmallow.fields.Decimal
        return value.quantize(Decimal((0, (1,), -cls.SCALE)), rounding=rounding)

    @declared_attr
    def __mapper_args__(cls):
        """Defines inheritance.

        From `the guide <http://docs.sqlalchemy.org/en/latest/orm/
        extensions/declarative/api.html
        #sqlalchemy.ext.declarative.declared_attr>`_
        """
        args = {POLYMORPHIC_ID: cls.t}
        if cls.t == 'Price':
            args[POLYMORPHIC_ON] = cls.type
        return args

    def __str__(self) -> str:
        return '{0:0.2f} {1}'.format(self.price, self.currency)


class EreusePrice(Price):
    """The act of setting a price by guessing it using the eReuse.org
    algorithm.

    This algorithm states that the price is the use value of the device
    (represented by its last :class:`.Rate`) multiplied by a constants
    value agreed by a circuit or platform.
    """

    MULTIPLIER = {Computer: 20, Desktop: 20, Laptop: 30, Server: 40}

    class Type:
        def __init__(self, percentage: float, price: Decimal) -> None:
            # see https://stackoverflow.com/a/29651462 for the - 0.005
            self.amount = EreusePrice.to_price(price * Decimal(percentage))
            self.percentage = EreusePrice.to_price(price * Decimal(percentage))
            self.percentage = round(percentage - 0.005, 2)

    class Service:
        REFURBISHER, PLATFORM, RETAILER = 0, 1, 2
        STANDARD, WARRANTY2 = 'STD', 'WR2'
        SCHEMA = {
            Desktop: {
                RatingRange.HIGH: {
                    STANDARD: (0.35125, 0.204375, 0.444375),
                    WARRANTY2: (0.47425, 0.275875, 0.599875),
                },
                RatingRange.MEDIUM: {
                    STANDARD: (0.385, 0.2558333333, 0.3591666667),
                    WARRANTY2: (0.539, 0.3581666667, 0.5028333333),
                },
                RatingRange.LOW: {
                    STANDARD: (0.5025, 0.30875, 0.18875),
                },
            },
            Laptop: {
                RatingRange.HIGH: {
                    STANDARD: (0.3469230769, 0.195, 0.4580769231),
                    WARRANTY2: (0.4522307692, 0.2632307692, 0.6345384615),
                },
                RatingRange.MEDIUM: {
                    STANDARD: (0.382, 0.1735, 0.4445),
                    WARRANTY2: (0.5108, 0.2429, 0.6463),
                },
                RatingRange.LOW: {
                    STANDARD: (0.4528571429, 0.2264285714, 0.3207142857),
                },
            },
        }
        SCHEMA[Server] = SCHEMA[Computer] = SCHEMA[Desktop]

        def __init__(self, device, rating_range, role, price: Decimal) -> None:
            cls = device.__class__ if device.__class__ != Server else Desktop
            rate = self.SCHEMA[cls][rating_range]
            self.standard = EreusePrice.Type(rate[self.STANDARD][role], price)
            if self.WARRANTY2 in rate:
                self.warranty2 = EreusePrice.Type(rate[self.WARRANTY2][role], price)

    def __init__(self, rating: RateComputer, **kwargs) -> None:
        if not rating.rating_range or rating.rating_range == RatingRange.VERY_LOW:
            raise InvalidRangeForPrice()
        # We pass ROUND_UP strategy so price is always greater than what refurbisher... amounts
        price = self.to_price(
            rating.rating * self.MULTIPLIER[rating.device.__class__], ROUND_UP
        )
        super().__init__(
            rating=rating,
            device=rating.device,
            price=price,
            software=kwargs.pop('software', app.config['PRICE_SOFTWARE']),
            version=kwargs.pop('version', app.config['PRICE_VERSION']),
            **kwargs,
        )
        self._compute()

    @orm.reconstructor
    def _compute(self):
        """Calculates eReuse.org prices when initializing the instance
        from the price and other properties.
        """
        self.refurbisher = self._service(self.Service.REFURBISHER)
        self.retailer = self._service(self.Service.RETAILER)
        self.platform = self._service(self.Service.PLATFORM)
        if hasattr(self.refurbisher, 'warranty2'):
            self.warranty2 = round(
                self.refurbisher.warranty2.amount
                + self.retailer.warranty2.amount
                + self.platform.warranty2.amount,
                2,
            )

    def _service(self, role):
        return self.Service(self.device, self.rating.rating_range, role, self.price)


class ToRepair(ActionWithMultipleDevices):
    """Select a device to be repaired."""


class Repair(ActionWithMultipleDevices):
    """Repair is the act of performing reparations.

    If a repair without an error is performed,
    it represents that the reparation has been successful.
    """


class Ready(ActionWithMultipleDevices):
    """The device is ready to be used.

    This involves greater preparation from the ``Prepare`` action,
    and users should only use a device after this action is performed.

    Users usually require devices with this action before shipping them
    to costumers.
    """


class ToPrepare(ActionWithMultipleDevices):
    """The device has been selected for preparation.

    See Prepare for more info.

    Usually **ToPrepare** is the next action done after registering the
    device.
    """

    pass


class DataWipe(JoinedTableMixin, ActionWithMultipleDevices):
    """The device has been selected for insert one proof of erease disk."""

    document_comment = """The user that gets the device due this deal."""
    document_id = db.Column(
        BigInteger, db.ForeignKey('data_wipe_document.id'), nullable=False
    )
    document = db.relationship(
        'DataWipeDocument',
        backref=backref('actions', lazy=True, cascade=CASCADE_OWN),
        primaryjoin='DataWipe.document_id == DataWipeDocument.id',
    )


class ActionStatus(JoinedTableMixin, ActionWithMultipleTradeDocuments):
    """This is a meta-action than mark the status of the devices"""

    rol_user_id = db.Column(
        UUID(as_uuid=True),
        db.ForeignKey(User.id),
        nullable=False,
        default=lambda: g.user.id,
    )
    rol_user = db.relationship(User, primaryjoin=rol_user_id == User.id)
    rol_user_comment = """The user that ."""
    trade_id = db.Column(UUID(as_uuid=True), db.ForeignKey('trade.id'), nullable=True)
    trade = db.relationship(
        'Trade',
        backref=backref(
            'status_changes',
            uselist=True,
            lazy=True,
            order_by=lambda: Action.end_time,
            collection_class=list,
        ),
        primaryjoin='ActionStatus.trade_id == Trade.id',
    )


class Recycling(ActionStatus):
    """This action mark devices as recycling"""


class Use(ActionStatus):
    """This action mark one devices or container as use"""


class Refurbish(ActionStatus):
    """This action mark one devices or container as refurbish"""


class Management(ActionStatus):
    """This action mark one devices or container as management"""


class Prepare(ActionWithMultipleDevices):
    """Work has been performed to the device to a defined point of
    acceptance.

    Users using this action have to agree what is this point
    of acceptance; for some is when the device just works, for others
    when some testing has been performed.
    """


class Live(JoinedWithOneDeviceMixin, ActionWithOneDevice):
    """A keep-alive from a device connected to the Internet with
    information about its state (in the form of a ``Snapshot`` action)
    and usage statistics.
    """

    serial_number = Column(Unicode(), check_lower('serial_number'))
    serial_number.comment = """The serial number of the Hard Disk in lower case."""
    usage_time_hdd = Column(Interval, nullable=True)
    snapshot_uuid = Column(UUID(as_uuid=True))
    software = Column(DBEnum(SnapshotSoftware), nullable=False)
    software_version = Column(StrictVersionType(STR_SM_SIZE), nullable=False)
    licence_version = Column(StrictVersionType(STR_SM_SIZE), nullable=False)

    @property
    def final_user_code(self):
        """show the final_user_code of the last action Allocate."""
        actions = self.device.actions
        actions.sort(key=lambda x: x.created)
        for e in reversed(actions):
            if isinstance(e, Allocate) and e.created < self.created:
                return e.final_user_code
        return ''

    @property
    def usage_time_allocate(self):
        """Show how many hours is used one device from the last check"""
        self.sort_actions()
        if self.usage_time_hdd is None:
            return self.last_usage_time_allocate()

        delta_zero = timedelta(0)
        diff_time = self.diff_time()
        if diff_time is None:
            return delta_zero

        if diff_time < delta_zero:
            return delta_zero
        return diff_time

    def sort_actions(self):
        self.actions = copy.copy(self.device.actions)
        self.actions.sort(key=lambda x: x.created)
        self.actions.reverse()

    def last_usage_time_allocate(self):
        """If we don't have self.usage_time_hdd then we need search the last
        action Live with usage_time_allocate valid"""
        for e in self.actions:
            if isinstance(e, Live) and e.created < self.created:
                if not e.usage_time_allocate:
                    continue
                return e.usage_time_allocate
        return timedelta(0)

    def get_last_snapshot_lifetime(self):
        for e in self.actions:
            if e.created > self.created:
                continue

            if isinstance(e, Snapshot):
                last_time = self.get_last_lifetime(e)
                if not last_time:
                    continue
                return last_time

    def diff_time(self):
        for e in self.actions:
            if e.created > self.created:
                continue

            if isinstance(e, Snapshot):
                last_time = self.get_last_lifetime(e)
                if not last_time:
                    continue
                return self.usage_time_hdd - last_time

            if isinstance(e, Live):
                if e.snapshot_uuid == self.snapshot_uuid:
                    continue

                if not e.usage_time_hdd:
                    continue
                return self.usage_time_hdd - e.usage_time_hdd
        return None

    def get_last_lifetime(self, snapshot):
        for a in snapshot.actions:
            if (
                a.type == 'TestDataStorage'
                and a.device.serial_number == self.serial_number
            ):
                return a.lifetime
        return None


class Organize(JoinedTableMixin, ActionWithMultipleDevices):
    """The act of manipulating/administering/supervising/controlling
    one or more devices.
    """


class Reserve(Organize):
    """The act of reserving devices.

    After this action is performed, the user is the **reservee** of the
    devices. There can only be one non-cancelled reservation for
    a device, and a reservation can only have one reservee.
    """


class CancelReservation(Organize):
    """The act of cancelling a reservation."""


class ActionStatusDocuments(JoinedTableMixin, ActionWithMultipleTradeDocuments):
    """This is a meta-action that marks the state of the devices."""

    rol_user_id = db.Column(
        UUID(as_uuid=True),
        db.ForeignKey(User.id),
        nullable=False,
        default=lambda: g.user.id,
    )
    rol_user = db.relationship(User, primaryjoin=rol_user_id == User.id)
    rol_user_comment = """The user that ."""


class RecyclingDocument(ActionStatusDocuments):
    """This action mark one document or container as recycling"""


class ConfirmDocument(JoinedTableMixin, ActionWithMultipleTradeDocuments):
    """Users confirm the one action trade this confirmation it's link to trade
    and the document that confirm
    """

    user_id = db.Column(
        UUID(as_uuid=True),
        db.ForeignKey(User.id),
        nullable=False,
        default=lambda: g.user.id,
    )
    user = db.relationship(User, primaryjoin=user_id == User.id)
    user_comment = """The user that accept the offer."""
    action_id = db.Column(
        UUID(as_uuid=True), db.ForeignKey('action.id'), nullable=False
    )
    action = db.relationship(
        'Action',
        backref=backref(
            'acceptances_document',
            uselist=True,
            lazy=True,
            order_by=lambda: Action.end_time,
            collection_class=list,
        ),
        primaryjoin='ConfirmDocument.action_id == Action.id',
    )

    def __repr__(self) -> str:
        if self.action.t in ['Trade']:
            origin = 'To'
            if self.user == self.action.user_from:
                origin = 'From'
            return '<{0.t}app/views/inventory/ {0.id} accepted by {1}>'.format(
                self, origin
            )


class RevokeDocument(ConfirmDocument):
    pass


class ConfirmRevokeDocument(ConfirmDocument):
    pass


class Confirm(JoinedTableMixin, ActionWithMultipleDevices):
    """Users confirm the one action trade this confirmation it's link to trade
    and the devices that confirm
    """

    user_id = db.Column(
        UUID(as_uuid=True),
        db.ForeignKey(User.id),
        nullable=False,
        default=lambda: g.user.id,
    )
    user = db.relationship(User, primaryjoin=user_id == User.id)
    user_comment = """The user that accept the offer."""
    action_id = db.Column(
        UUID(as_uuid=True), db.ForeignKey('action.id'), nullable=False
    )
    action = db.relationship(
        'Action',
        backref=backref(
            'acceptances',
            uselist=True,
            lazy=True,
            order_by=lambda: Action.end_time,
            collection_class=list,
        ),
        primaryjoin='Confirm.action_id == Action.id',
    )

    def __repr__(self) -> str:
        if self.action.t in ['Trade']:
            origin = 'To'
            if self.user == self.action.user_from:
                origin = 'From'
            return '<{0.t} {0.id} accepted by {1}>'.format(self, origin)


class Revoke(Confirm):
    """Users can revoke one confirmation of one action trade"""


# class ConfirmRevoke(Confirm):
#     """Users can confirm and accept one action revoke"""

#     def __repr__(self) -> str:
#         return '<{0.t} {0.id} accepted by {0.user}>'.format(self)


class Trade(JoinedTableMixin, ActionWithMultipleTradeDocuments):
    """Trade actions log the political exchange of devices between users.
    Every time a trade action is performed, the old user looses its
    political possession, for example ownership, in favor of another
    user.


    Performing trade actions changes the *Trading* state of the
    device —:class:`ereuse_devicehub.resources.device.states.Trading`.

    This class and its inheritors
    extend `Schema's Trade <http://schema.org/TradeAction>`_.
    """

    user_from_id = db.Column(UUID(as_uuid=True), db.ForeignKey(User.id), nullable=False)
    user_from = db.relationship(User, primaryjoin=user_from_id == User.id)
    user_from_comment = """The user that offers the device due this deal."""
    user_to_id = db.Column(UUID(as_uuid=True), db.ForeignKey(User.id), nullable=False)
    user_to = db.relationship(User, primaryjoin=user_to_id == User.id)
    user_to_comment = """The user that gets the device due this deal."""
    price = Column(Float(decimal_return_scale=2), nullable=True)
    currency = Column(DBEnum(Currency), nullable=False, default=Currency.EUR.name)
    currency.comment = """The currency of this price as for ISO 4217."""
    date = Column(db.TIMESTAMP(timezone=True))
    confirm = Column(Boolean, default=False, nullable=False)
    confirm.comment = (
        """If you need confirmation of the user, you need actevate this field"""
    )
    code = Column(CIText(), nullable=True)
    code.comment = (
        """If the user not exist, you need a code to be able to do the traceability"""
    )
    lot_id = db.Column(
        UUID(as_uuid=True),
        db.ForeignKey('lot.id', use_alter=True, name='lot_trade'),
        nullable=True,
    )
    lot = relationship(
        'Lot',
        backref=backref('trade', lazy=True, uselist=False, cascade=CASCADE_OWN),
        primaryjoin='Trade.lot_id == Lot.id',
    )

    def get_metrics(self):
        """
        This method get a list of values for calculate a metrics from a spreadsheet
        """
        metrics = []
        for doc in self.documents:
            m = TradeMetrics(document=doc, Trade=self)
            metrics.extend(m.get_metrics())
        return metrics

    def __repr__(self) -> str:
        return '<{0.t} {0.id} executed by {0.author}>'.format(self)


class InitTransfer(Trade):
    """The act of transfer ownership of devices between two agents"""


class Sell(Trade):
    """The act of taking money from a buyer in exchange of a device."""


class Donate(Trade):
    """The act of giving devices without compensation."""


class Rent(Trade):
    """The act of giving money in return for temporary use, but not
    ownership, of a device.
    """


class CancelTrade(Trade):
    """The act of cancelling a `Sell`_, `Donate`_ or `Rent`_."""

    # todo cancelTrade does not do anything


class ToDisposeProduct(Trade):
    """The act of setting a device for being disposed.

    See :class:`.DisposeProduct`.
    """

    # todo test this


class DisposeProduct(Trade):
    """The act of getting rid of devices by giving (selling, donating)
    to another organization, like a waste manager.


    See :class:`.ToDispose` and :class:`.DisposeProduct` for
    disposing without trading the device. See :class:`.DisposeWaste`
    and :class:`.Recover` for disposing in-house, this is,
    without trading the device.
    """

    # todo For usability purposes, users might not directly perform
    #     *DisposeProduct*, but this could automatically be done when
    #     performing :class:`.ToDispose` + :class:`.Receive` to a
    #     ``RecyclingCenter``.


class TransferOwnershipBlockchain(Trade):
    """The act of change owenership of devices between two users (ethereum address)"""


class MakeAvailable(ActionWithMultipleDevices):
    """The act of setting willingness for trading."""

    pass


class MoveOnDocument(JoinedTableMixin, ActionWithMultipleTradeDocuments):
    """Action than certify one movement of some indescriptible material of
    one container to an other."""

    weight = db.Column(db.Float())
    weight.comment = """Weight than go to recycling"""
    container_from_id = db.Column(
        db.BigInteger, db.ForeignKey('trade_document.id'), nullable=False
    )
    container_from = db.relationship(
        'TradeDocument',
        backref=backref('containers_from', lazy=True, cascade=CASCADE_OWN),
        primaryjoin='MoveOnDocument.container_from_id == TradeDocument.id',
    )
    container_from_id.comment = (
        """This is the trade document used as container in a incoming lot"""
    )

    container_to_id = db.Column(
        db.BigInteger, db.ForeignKey('trade_document.id'), nullable=False
    )
    container_to = db.relationship(
        'TradeDocument',
        backref=backref('containers_to', lazy=True, cascade=CASCADE_OWN),
        primaryjoin='MoveOnDocument.container_to_id == TradeDocument.id',
    )
    container_to_id.comment = (
        """This is the trade document used as container in a outgoing lot"""
    )


class Delete(ActionWithMultipleDevices):
    # TODO in a new architecture we need rename this class to Deactivate

    """The act save in device who and why this devices was delete.
    We never delete one device, but we can deactivate."""
    pass


class Migrate(JoinedTableMixin, ActionWithMultipleDevices):
    """Moves the devices to a new database/inventory. Devices cannot be
    modified anymore at the previous database.
    """

    other = Column(URL(), nullable=False)
    other.comment = """
        The URL of the Migrate in the other end.
    """


class MigrateTo(Migrate):
    pass


class MigrateFrom(Migrate):
    pass


# Listeners
# Listeners validate values and keep relationships synced

# The following listeners avoids setting values to actions that
# do not make sense. For example, EraseBasic to a graphic card.


@event.listens_for(TestDataStorage.device, Events.set.__name__, propagate=True)
@event.listens_for(Install.device, Events.set.__name__, propagate=True)
@event.listens_for(EraseBasic.device, Events.set.__name__, propagate=True)
def validate_device_is_data_storage(
    target: Action, value: DataStorage, old_value, initiator
):
    """Validates that the device for data-storage actions is effectively a data storage."""
    if value and not isinstance(value, DataStorage):
        raise TypeError(
            '{} must be a DataStorage but you passed {}'.format(initiator.impl, value)
        )


@event.listens_for(BenchmarkRamSysbench.device, Events.set.__name__, propagate=True)
def actions_not_for_components(target: Action, value: Device, old_value, initiator):
    """Validates actions that cannot be performed to components."""
    if isinstance(value, Component):
        raise TypeError(
            '{!r} cannot be performed to a component ({!r}).'.format(target, value)
        )


# The following listeners keep relationships with device <-> components synced with the action
# So, if you add or remove devices from actions these listeners will
# automatically add/remove the ``components`` and ``parent`` of such actions
# See the tests for examples


@event.listens_for(ActionWithOneDevice.device, Events.set.__name__, propagate=True)
def update_components_action_one(target: ActionWithOneDevice, device: Device, __, ___):
    """Syncs the :attr:`.Action.components` with the components in
    :attr:`ereuse_devicehub.resources.device.models.Computer.components`.
    """
    # For Add and Remove, ``components`` have different meanings
    # see Action.components for more info
    if not isinstance(target, (Add, Remove)):
        target.components.clear()
        if isinstance(device, Computer):
            target.components |= device.components
    elif isinstance(device, Computer):
        device.set_hid()


@event.listens_for(
    ActionWithMultipleDevices.devices, Events.init_collection.__name__, propagate=True
)
@event.listens_for(
    ActionWithMultipleDevices.devices, Events.bulk_replace.__name__, propagate=True
)
@event.listens_for(
    ActionWithMultipleDevices.devices, Events.append.__name__, propagate=True
)
def update_components_action_multiple(
    target: ActionWithMultipleDevices, value: Union[Set[Device], Device], _
):
    """Syncs the :attr:`.Action.components` with the components in
    :attr:`ereuse_devicehub.resources.device.models.Computer.components`.
    """
    target.components.clear()
    devices = value if isinstance(value, Iterable) else {value}
    for device in devices:
        if isinstance(device, Computer):
            target.components |= device.components


@event.listens_for(
    ActionWithMultipleDevices.devices, Events.remove.__name__, propagate=True
)
def remove_components_action_multiple(
    target: ActionWithMultipleDevices, device: Device, __
):
    """Syncs the :attr:`.Action.components` with the components in
    :attr:`ereuse_devicehub.resources.device.models.Computer.components`.
    """
    target.components.clear()
    for device in target.devices - {device}:
        if isinstance(device, Computer):
            target.components |= device.components


@event.listens_for(EraseBasic.device, Events.set.__name__, propagate=True)
@event.listens_for(Test.device, Events.set.__name__, propagate=True)
@event.listens_for(Install.device, Events.set.__name__, propagate=True)
@event.listens_for(Benchmark.device, Events.set.__name__, propagate=True)
def update_parent(target: Union[EraseBasic, Test, Install], device: Device, _, __):
    """Syncs the :attr:`Action.parent` with the parent of the device."""
    target.parent = None
    if isinstance(device, Component):
        target.parent = device.parent


class InvalidRangeForPrice(ValueError):
    pass<|MERGE_RESOLUTION|>--- conflicted
+++ resolved
@@ -487,7 +487,6 @@
             return self.snapshot.device.phid()
         return ''
 
-<<<<<<< HEAD
     def register_proof(self):
         """This method is used for register a proof of erasure en dlt"""
 
@@ -527,10 +526,9 @@
             }
             proof = Proof(**d)
             db.session.add(proof)
-=======
+
     def get_public_name(self):
         return "Basic"
->>>>>>> 1e62af56
 
     def __str__(self) -> str:
         return '{} on {}.'.format(self.severity, self.date_str)
