--- conflicted
+++ resolved
@@ -17,16 +17,12 @@
 from decimal import ROUND_HALF_EVEN, ROUND_UP, Decimal
 from typing import Optional, Set, Union
 from uuid import uuid4
-from dateutil.tz import tzutc
 
 import inflection
 import teal.db
 from boltons import urlutils
 from citext import CIText
-<<<<<<< HEAD
-=======
 from dateutil.tz import tzutc
->>>>>>> 37c43fe3
 from flask import current_app as app
 from flask import g
 from sortedcontainers import SortedSet
@@ -278,13 +274,9 @@
         super().__init__(**kwargs)
 
     def __lt__(self, other):
-<<<<<<< HEAD
-        return self.end_time.replace(tzinfo=tzutc()) < other.end_time.replace(tzinfo=tzutc())
-=======
         return self.end_time.replace(tzinfo=tzutc()) < other.end_time.replace(
             tzinfo=tzutc()
         )
->>>>>>> 37c43fe3
 
     def __str__(self) -> str:
         return '{}'.format(self.severity)
@@ -674,11 +666,7 @@
     elapsed.comment = """For Snapshots made with Workbench, the total amount
     of time it took to complete.
     """
-<<<<<<< HEAD
-    wbid = Column(CIText(), nullable=True)
-=======
     sid = Column(CIText(), nullable=True)
->>>>>>> 37c43fe3
 
     def get_last_lifetimes(self):
         """We get the lifetime and serial_number of the first disk"""
