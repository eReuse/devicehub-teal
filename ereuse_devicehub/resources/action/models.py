"""This file contains all actions can apply to a device and is sorted according
to a structure based on:

* Generic Actions
* Benchmarks
* Tests
* Rates
* Prices

Within the above general classes are subclasses in A order.
"""

import copy
from collections import Iterable
from contextlib import suppress
from datetime import datetime, timedelta, timezone
from decimal import Decimal, ROUND_HALF_EVEN, ROUND_UP
from typing import Optional, Set, Union
from uuid import uuid4

import inflection
import teal.db
from boltons import urlutils
from citext import CIText
from flask import current_app as app, g
from sortedcontainers import SortedSet
from sqlalchemy import BigInteger, Boolean, CheckConstraint, Column, Enum as DBEnum, \
    Float, ForeignKey, Integer, Interval, JSON, Numeric, SmallInteger, Unicode, event, orm
from sqlalchemy.dialects.postgresql import UUID
from sqlalchemy.ext.declarative import declared_attr
from sqlalchemy.ext.orderinglist import ordering_list
from sqlalchemy.orm import backref, relationship, validates
from sqlalchemy.orm.events import AttributeEvents as Events
from sqlalchemy.util import OrderedSet
from teal.db import (CASCADE_OWN, INHERIT_COND, IP, POLYMORPHIC_ID,
    POLYMORPHIC_ON, StrictVersionType, URL, check_lower, check_range, ResourceNotFound)
from teal.enums import Country, Currency, Subdivision
from teal.marshmallow import ValidationError
from teal.resource import url_for_resource

from ereuse_devicehub.db import db
from ereuse_devicehub.resources.agent.models import Agent
from ereuse_devicehub.resources.device.models import Component, Computer, DataStorage, Desktop, \
    Device, Laptop, Server
from ereuse_devicehub.resources.enums import AppearanceRange, BatteryHealth, BiosAccessRange, \
    ErasureStandards, FunctionalityRange, PhysicalErasureMethod, PriceSoftware, \
    R_NEGATIVE, R_POSITIVE, RatingRange, Severity, SnapshotSoftware, \
    TestDataStorageLength
from ereuse_devicehub.resources.models import STR_SM_SIZE, Thing
from ereuse_devicehub.resources.user.models import User


class JoinedTableMixin:
    # noinspection PyMethodParameters
    @declared_attr
    def id(cls):
        return Column(UUID(as_uuid=True), ForeignKey(Action.id), primary_key=True)


_sorted_actions = {
    'order_by': lambda: Action.end_time,
    'collection_class': SortedSet
}
"""For db.backref, return the actions sorted by end_time."""


class Action(Thing):
    """Action performed on a device.

    This class extends `Schema's Action <https://schema.org/Action>`_.
    """
    id = Column(UUID(as_uuid=True), primary_key=True, default=uuid4)
    type = Column(Unicode, nullable=False)
    name = Column(CIText(), default='', nullable=False)
    name.comment = """A name or title for the action. Used when searching
    for actions.
    """
    severity = Column(teal.db.IntEnum(Severity), default=Severity.Info, nullable=False)
    severity.comment = Severity.__doc__
    closed = Column(Boolean, default=True, nullable=False)
    closed.comment = """Whether the author has finished the action.
    After this is set to True, no modifications are allowed.
    By default actions are closed when performed.
    """
    description = Column(Unicode, default='', nullable=False)
    description.comment = """A comment about the action."""
    start_time = Column(db.TIMESTAMP(timezone=True))
    start_time.comment = """When the action starts. For some actions like
    reservations the time when they are available, for others like renting
    when the renting starts.
    """
    end_time = Column(db.TIMESTAMP(timezone=True))
    end_time.comment = """When the action ends. For some actions like reservations
    the time when they expire, for others like renting
    the time the end rents. For punctual actions it is the time
    they are performed; it differs with ``created`` in which
    created is the where the system received the action.
    """

    snapshot_id = Column(UUID(as_uuid=True), ForeignKey('snapshot.id',
                                                        use_alter=True,
                                                        name='snapshot_actions'))
    snapshot = relationship('Snapshot',
                            backref=backref('actions',
                                            lazy=True,
                                            cascade=CASCADE_OWN,
                                            **_sorted_actions),
                            primaryjoin='Action.snapshot_id == Snapshot.id')

    author_id = Column(UUID(as_uuid=True),
                       ForeignKey(User.id),
                       nullable=False,
                       default=lambda: g.user.id)
    # todo compute the org
    author = relationship(User,
                          backref=backref('authored_actions', lazy=True, collection_class=set),
                          primaryjoin=author_id == User.id)
    author_id.comment = """The user that recorded this action in the system.

    This does not necessarily has to be the person that produced
    the action in the real world. For that purpose see
    ``agent``.
    """

    agent_id = Column(UUID(as_uuid=True),
                      ForeignKey(Agent.id),
                      nullable=False,
                      default=lambda: g.user.individual.id)
    # todo compute the org
    agent = relationship(Agent,
                         backref=backref('actions_agent', lazy=True, **_sorted_actions),
                         primaryjoin=agent_id == Agent.id)
    agent_id.comment = """The direct performer or driver of the action. e.g. John wrote a book.

    It can differ with the user that registered the action in the
    system, which can be in their behalf.
    """

    components = relationship(Component,
                              backref=backref('actions_components', lazy=True, **_sorted_actions),
                              secondary=lambda: ActionComponent.__table__,
                              order_by=lambda: Component.id,
                              collection_class=OrderedSet)
    components.comment = """The components that are affected by the action.

    When performing actions to parent devices their components are
    affected too.

    For example: an ``Allocate`` is performed to a Computer and this
    relationship is filled with the components the computer had
    at the time of the action.

    For Add and Remove though, this has another meaning: the components
    that are added or removed.
    """
    parent_id = Column(BigInteger, ForeignKey(Computer.id))
    parent = relationship(Computer,
                          backref=backref('actions_parent', lazy=True, **_sorted_actions),
                          primaryjoin=parent_id == Computer.id)
    parent_id.comment = """For actions that are performed to components,
    the device parent at that time.

    For example: for a ``EraseBasic`` performed on a data storage, this
    would point to the computer that contained this data storage, if any.
    """

    __table_args__ = (
        db.Index('ix_id', id, postgresql_using='hash'),
        db.Index('ix_type', type, postgresql_using='hash'),
        db.Index('ix_parent_id', parent_id, postgresql_using='hash')
    )

    @property
    def elapsed(self):
        """Returns the elapsed time with seconds precision."""
        t = self.end_time - self.start_time
        return timedelta(seconds=t.seconds)

    @property
    def url(self) -> urlutils.URL:
        """The URL where to GET this action."""
        return urlutils.URL(url_for_resource(Action, item_id=self.id))

    @property
    def certificate(self) -> Optional[urlutils.URL]:
        return None

    # noinspection PyMethodParameters
    @declared_attr
    def __mapper_args__(cls):
        """Defines inheritance.

        From `the guide <http://docs.sqlalchemy.org/en/latest/orm/
        extensions/declarative/api.html
        #sqlalchemy.ext.declarative.declared_attr>`_
        """
        args = {POLYMORPHIC_ID: cls.t}
        if cls.t == 'Action':
            args[POLYMORPHIC_ON] = cls.type
        # noinspection PyUnresolvedReferences
        if JoinedTableMixin in cls.mro():
            args[INHERIT_COND] = cls.id == Action.id
        return args

    @validates('end_time')
    def validate_end_time(self, _, end_time: datetime):
        if self.start_time and end_time <= self.start_time:
            raise ValidationError('The action cannot finish before it starts.')
        return end_time

    @validates('start_time')
    def validate_start_time(self, _, start_time: datetime):
        if self.end_time and start_time >= self.end_time:
            raise ValidationError('The action cannot start after it finished.')
        return start_time

    @property
    def date_str(self):
        return '{:%c}'.format(self.end_time)

    def __init__(self, **kwargs) -> None:
        # sortedset forces us to do this before calling our parent init
        self.end_time = kwargs.get('end_time', None)
        if not self.end_time:
            # Set default for end_time, make it the same of created
            kwargs['created'] = self.end_time = datetime.now(timezone.utc)
        super().__init__(**kwargs)

    def __lt__(self, other):
        return self.end_time < other.end_time

    def __str__(self) -> str:
        return '{}'.format(self.severity)

    def __repr__(self):
        return '<{0.t} {0.id} {0.severity}>'.format(self)


class ActionComponent(db.Model):
    device_id = Column(BigInteger, ForeignKey(Component.id), primary_key=True)
    action_id = Column(UUID(as_uuid=True), ForeignKey(Action.id), primary_key=True)


class JoinedWithOneDeviceMixin:
    # noinspection PyMethodParameters
    @declared_attr
    def id(cls):
        return Column(UUID(as_uuid=True), ForeignKey(ActionWithOneDevice.id), primary_key=True)


class ActionWithOneDevice(JoinedTableMixin, Action):
    device_id = Column(BigInteger, ForeignKey(Device.id), nullable=False)
    device = relationship(Device,
                          backref=backref('actions_one',
                                          lazy=True,
                                          cascade=CASCADE_OWN,
                                          **_sorted_actions),
                          primaryjoin=Device.id == device_id)

    __table_args__ = (
        db.Index('action_one_device_id_index', device_id, postgresql_using='hash'),
    )

    def __repr__(self) -> str:
        return '<{0.t} {0.id} {0.severity} device={0.device!r}>'.format(self)

    @declared_attr
    def __mapper_args__(cls):
        """Defines inheritance.

        From `the guide <http://docs.sqlalchemy.org/en/latest/orm/
        extensions/declarative/api.html
        #sqlalchemy.ext.declarative.declared_attr>`_
        """
        args = {POLYMORPHIC_ID: cls.t}
        if cls.t == 'ActionWithOneDevice':
            args[POLYMORPHIC_ON] = cls.type
        return args


class ActionWithMultipleDevices(Action):
    devices = relationship(Device,
                           backref=backref('actions_multiple', lazy=True, **_sorted_actions),
                           secondary=lambda: ActionDevice.__table__,
                           order_by=lambda: Device.id,
                           collection_class=OrderedSet)

    def __repr__(self) -> str:
        return '<{0.t} {0.id} {0.severity} devices={0.devices!r}>'.format(self)


class ActionDevice(db.Model):
    device_id = Column(BigInteger, ForeignKey(Device.id), primary_key=True)
    action_id = Column(UUID(as_uuid=True), ForeignKey(ActionWithMultipleDevices.id),
                       primary_key=True)


class Add(ActionWithOneDevice):
    """The act of adding components to a device.

    It is usually used internally from a :class:`.Snapshot`, for
    example, when adding a secondary data storage to a computer.
    """


class Remove(ActionWithOneDevice):
    """The act of removing components from a device.

    It is usually used internally from a :class:`.Snapshot`, for
    example, when removing a component from a broken computer.
    """


class Allocate(JoinedTableMixin, ActionWithMultipleDevices):
    """The act of allocate one list of devices to one person
    """
    final_user_code = Column(CIText(), default='', nullable=True)
    final_user_code.comment = """This is a internal code for mainteing the secrets of the
        personal datas of the new holder"""
    transaction = Column(CIText(), default='', nullable=True)
    transaction.comment = "The code used from the owner for relation with external tool."
    end_users = Column(Numeric(precision=4), check_range('end_users', 0), nullable=True)


class Deallocate(JoinedTableMixin, ActionWithMultipleDevices):
    """The act of deallocate one list of devices to one person of the system or not
    """
    transaction= Column(CIText(), default='', nullable=True)
    transaction.comment = "The code used from the owner for relation with external tool."


class EraseBasic(JoinedWithOneDeviceMixin, ActionWithOneDevice):
    """An erasure attempt to a ``DataStorage``. The action contains
    information about success and nature of the erasure.

    EraseBasic is a software-based fast non-100%-secured way of
    erasing data storage, performed
    by Workbench Computer when executing the open-source
    `shred <https://en.wikipedia.org/wiki/Shred_(Unix)>`_.

    Users can generate erasure certificates from successful erasures.

    Erasures are an accumulation of **erasure steps**, that are performed
    as separate actions, called ``StepRandom``, for an erasure step
    that has overwritten data with random bits, and ``StepZero``,
    for an erasure step that has overwritten data with zeros.

    Erasure standards define steps and methodologies to use.
    Devicehub automatically shows the standards that each erasure
    follows.
    """
    method = 'Shred'
    """The method or software used to destroy the data."""

    @property
    def standards(self):
        """A set of standards that this erasure follows."""
        return ErasureStandards.from_data_storage(self)

    @property
    def certificate(self):
        """The URL of this erasure certificate."""
        # todo will this url_for_resource work for other resources?
        return urlutils.URL(url_for_resource('Document', item_id=self.id))

    def __str__(self) -> str:
        return '{} on {}.'.format(self.severity, self.date_str)

    def __format__(self, format_spec: str) -> str:
        v = ''
        if 't' in format_spec:
            v += '{} {}'.format(self.type, self.severity)
        if 't' in format_spec and 's' in format_spec:
            v += '. '
        if 's' in format_spec:
            if self.standards:
                std = 'with standards {}'.format(self.standards)
            else:
                std = 'no standard'
            v += 'Method used: {}, {}. '.format(self.method, std)
            if self.end_time and self.start_time:
                v += '{} elapsed. '.format(self.elapsed)

            v += 'On {}'.format(self.date_str)
        return v


class EraseSectors(EraseBasic):
    """A secured-way of erasing data storages, checking sector-by-sector
    the erasure, using `badblocks <https://en.wikipedia.org/wiki/Badblocks>`_.
    """
    method = 'Badblocks'


class ErasePhysical(EraseBasic):
    """The act of physically destroying a data storage unit."""
    method = Column(DBEnum(PhysicalErasureMethod))


class Step(db.Model):
    erasure_id = Column(UUID(as_uuid=True),
                        ForeignKey(EraseBasic.id, ondelete='CASCADE'),
                        primary_key=True)
    type = Column(Unicode(STR_SM_SIZE), nullable=False)
    num = Column(SmallInteger, primary_key=True)
    severity = Column(teal.db.IntEnum(Severity), default=Severity.Info, nullable=False)
    start_time = Column(db.TIMESTAMP(timezone=True), nullable=False)
    start_time.comment = Action.start_time.comment
    end_time = Column(db.TIMESTAMP(timezone=True), CheckConstraint('end_time > start_time'),
                      nullable=False)
    end_time.comment = Action.end_time.comment

    erasure = relationship(EraseBasic,
                           backref=backref('steps',
                                           cascade=CASCADE_OWN,
                                           order_by=num,
                                           collection_class=ordering_list('num')))

    @property
    def elapsed(self):
        """Returns the elapsed time with seconds precision."""
        t = self.end_time - self.start_time
        return timedelta(seconds=t.seconds)

    # noinspection PyMethodParameters
    @declared_attr
    def __mapper_args__(cls):
        """Defines inheritance.

        From `the guide <http://docs.sqlalchemy.org/en/latest/orm/
        extensions/declarative/api.html
        #sqlalchemy.ext.declarative.declared_attr>`_
        """
        args = {POLYMORPHIC_ID: cls.t}
        if cls.t == 'Step':
            args[POLYMORPHIC_ON] = cls.type
        return args

    def __format__(self, format_spec: str) -> str:
        return '{} – {} {}'.format(self.severity, self.type, self.elapsed)


class StepZero(Step):
    pass


class StepRandom(Step):
    pass


class Snapshot(JoinedWithOneDeviceMixin, ActionWithOneDevice):
    """The Snapshot sets the physical information of the device (S/N, model...)
    and updates it with erasures, benchmarks, ratings, and tests; updates the
    composition of its components (adding / removing them), and links tags
    to the device.

    When receiving a Snapshot, the DeviceHub creates, adds and removes
    components to match the Snapshot. For example, if a Snapshot of a computer
    contains a new component, the system searches for the component in its
    database and, if not found, its creates it; finally linking it to the
    computer.

    A Snapshot is used with Remove to represent changes in components for
    a device:

    1. ``Snapshot`` creates a device if it does not exist, and the same
       for its components. This is all done in one ``Snapshot``.
    2. If the device exists, it updates its component composition by
       *adding* and *removing* them. If,
       for example, this new Snasphot doesn't have a component, it means that
       this component is not present anymore in the device, thus removing it
       from it. Then we have that:

         - Components that are added to the device: snapshot2.components -
           snapshot1.components
         - Components that are removed to the device: snapshot1.components -
           snapshot2.components

       When adding a component, there may be the case this component existed
       before and it was inside another device. In such case, DeviceHub will
       perform ``Remove`` on the old parent.

    **Snapshots from Workbench**

    When processing a device from the Workbench, this one performs a Snapshot
    and then performs more actions (like testings, benchmarking...).

    There are two ways of sending this information. In an async way,
    this is, submitting actions as soon as Workbench performs then, or
    submitting only one Snapshot action with all the other actions embedded.

    **Asynced**

    The use case, which is represented in the ``test_workbench_phases``,
    is as follows:

    1. In **T1**, WorkbenchServer (as the middleware from Workbench and
       Devicehub) submits:

       - A ``Snapshot`` action with the required information to **synchronize**
         and **rate** the device. This is:

           - Identification information about the device and components
             (S/N, model, physical characteristics...)
           - ``Tags`` in a ``tags`` property in the ``device``.
           - ``Rate`` in an ``actions`` property in the ``device``.
           - ``Benchmarks`` in an ``actions`` property in each ``component``
             or ``device``.
           - ``TestDataStorage`` as in ``Benchmarks``.
       - An ordered set of **expected actions**, defining which are the next
         actions that Workbench will perform to the device in ideal
         conditions (device doesn't fail, no Internet drop...).

       Devicehub **syncs** the device with the database and perform the
       ``Benchmark``, the ``TestDataStorage``, and finally the ``Rate``.
       This leaves the Snapshot **open** to wait for the next actions
       to come.
    2. Assuming that we expect all actions, in **T2**, WorkbenchServer
       submits a ``StressTest`` with a ``snapshot`` field containing the
       ID of the Snapshot in 1, and Devicehub links the action with such
       ``Snapshot``.
    3. In **T3**, WorkbenchServer submits the ``Erase`` with the ``Snapshot``
       and ``component`` IDs from 1, linking it to them. It repeats
       this for all the erased data storage devices; **T3+Tn** being
       *n* the erased data storage devices.
    4. WorkbenchServer does like in 3. but for the action ``Install``,
       finishing in **T3+Tn+Tx**, being *x* the number of data storage
       devices with an OS installed into.
    5. In **T3+Tn+Tx**, when all *expected actions* have been performed,
       Devicehub **closes** the ``Snapshot`` from 1.

    **Synced**

    Optionally, Devicehub understands receiving a ``Snapshot`` with all
    the actions in an ``actions`` property inside each affected ``component``
    or ``device``.
    """
    uuid = Column(UUID(as_uuid=True), unique=True)
    version = Column(StrictVersionType(STR_SM_SIZE), nullable=False)
    software = Column(DBEnum(SnapshotSoftware), nullable=False)
    elapsed = Column(Interval)
    elapsed.comment = """For Snapshots made with Workbench, the total amount
    of time it took to complete.
    """

    def get_last_lifetimes(self):
        """We get the lifetime and serial_number of the first disk"""
        hdds = []
        components = [c for c in self.components]
        components.sort(key=lambda x: x.created)
        for hd in components:
            data = {'serial_number': None, 'lifetime': 0}
            if not isinstance(hd, DataStorage):
                continue

            data['serial_number'] = hd.serial_number
            for act in hd.actions:
                if not act.type == "TestDataStorage":
                    continue
                if not act.lifetime:
                    continue
                data['lifetime'] = act.lifetime.total_seconds()/3600
                break
            hdds.append(data)

        return hdds

    def __str__(self) -> str:
        return '{}. {} version {}.'.format(self.severity, self.software, self.version)


class Install(JoinedWithOneDeviceMixin, ActionWithOneDevice):
    """The action of installing an Operative System to a data
    storage unit.
    """
    elapsed = Column(Interval, nullable=False)
    address = Column(SmallInteger, check_range('address', 8, 256))


class SnapshotRequest(db.Model):
    id = Column(UUID(as_uuid=True), ForeignKey(Snapshot.id), primary_key=True)
    request = Column(JSON, nullable=False)
    snapshot = relationship(Snapshot,
                            backref=backref('request',
                                            lazy=True,
                                            uselist=False,
                                            cascade=CASCADE_OWN))


class Benchmark(JoinedWithOneDeviceMixin, ActionWithOneDevice):
    """The act of gauging the performance of a device."""
    elapsed = Column(Interval)

    @declared_attr
    def __mapper_args__(cls):
        """Defines inheritance.

        From `the guide <http://docs.sqlalchemy.org/en/latest/orm/
        extensions/declarative/api.html
        #sqlalchemy.ext.declarative.declared_attr>`_
        """
        args = {POLYMORPHIC_ID: cls.t}
        if cls.t == 'Benchmark':
            args[POLYMORPHIC_ON] = cls.type
        return args


class BenchmarkMixin:
    # noinspection PyMethodParameters
    @declared_attr
    def id(cls):
        return Column(UUID(as_uuid=True), ForeignKey(Test.id), primary_key=True)


class BenchmarkDataStorage(Benchmark):
    """Benchmarks the data storage unit reading and writing speeds."""
    id = Column(UUID(as_uuid=True), ForeignKey(Benchmark.id), primary_key=True)
    read_speed = Column(Float(decimal_return_scale=2), nullable=False)
    write_speed = Column(Float(decimal_return_scale=2), nullable=False)

    def __str__(self) -> str:
        return 'Read: {0:.2f} MB/s, write: {0:.2f} MB/s'.format(
                self.read_speed, self.write_speed)


class BenchmarkWithRate(Benchmark):
    """The act of benchmarking a device with a single rate."""
    id = Column(UUID(as_uuid=True), ForeignKey(Benchmark.id), primary_key=True)
    rate = Column(Float, nullable=False)

    def __str__(self) -> str:
        return '{0:.2f} points'.format(self.rate)


class BenchmarkProcessor(BenchmarkWithRate):
    """Benchmarks a processor by executing `BogoMips
    <https://en.wikipedia.org/wiki/BogoMips>`_. Note that this is not
    a reliable way of rating processors and we keep it for compatibility
    purposes.
    """
    pass


class BenchmarkProcessorSysbench(BenchmarkProcessor):
    """Benchmarks a processor by using the processor benchmarking
    utility of `sysbench <https://github.com/akopytov/sysbench>`_.
    """
    pass


class BenchmarkRamSysbench(BenchmarkWithRate):
    """Benchmarks a RAM by using the ram benchmarking
    utility of `sysbench <https://github.com/akopytov/sysbench>`_.
    """
    pass


class BenchmarkGraphicCard(BenchmarkWithRate):
    pass


class Test(JoinedWithOneDeviceMixin, ActionWithOneDevice):
    """The act of documenting the functionality of a device, as
    for the R2 Standard (R2 Provision 6 pag.19).

    :attr:`.severity` in :class:`Action` defines a passing or failing
    test, and
    :attr:`ereuse_devicehub.resources.device.models.Device.working`
    in Device gets all tests with warnings or errors for a device.
    """

    @declared_attr
    def __mapper_args__(cls):
        """Defines inheritance.

        From `the guide <http://docs.sqlalchemy.org/en/latest/orm/
        extensions/declarative/api.html
        #sqlalchemy.ext.declarative.declared_attr>`_
        """
        args = {POLYMORPHIC_ID: cls.t}
        if cls.t == 'Test':
            args[POLYMORPHIC_ON] = cls.type
        return args


class TestMixin:
    # noinspection PyMethodParameters
    @declared_attr
    def id(cls):
        return Column(UUID(as_uuid=True), ForeignKey(Test.id), primary_key=True)


class MeasureBattery(TestMixin, Test):
    """A sample of the status of the battery.

    Ref in R2 Provision 6 pag.22 Example:
    Length of charge; Expected results: Minimum 40 minutes.

    Operative Systems keep a record of several aspects of a battery.
    This is a sample of those.

    Failing and warning conditions are as follows:

    * :attr:`Severity.Error`: whether the health are Dead, Overheat or OverVoltage.
    * :attr:`Severity.Warning`: whether the health are UnspecifiedValue or Cold.
    """
    size = db.Column(db.Integer, nullable=False)
    size.comment = """Maximum battery capacity, in mAh."""
    voltage = db.Column(db.Integer, nullable=False)
    voltage.comment = """The actual voltage of the battery, in mV."""
    cycle_count = db.Column(db.Integer)
    cycle_count.comment = """The number of full charges – discharges
    cycles.
    """
    health = db.Column(db.Enum(BatteryHealth))
    health.comment = """The health of the Battery.
    Only reported in Android.
    """


class TestDataStorage(TestMixin, Test):
    """The act of testing the data storage.

    Testing is done using the `S.M.A.R.T self test
    <https://en.wikipedia.org/wiki/S.M.A.R.T.#Self-tests>`_. Note
    that not all data storage units, specially some new PCIe ones, do not
    support SMART testing.

    The test takes to other SMART values indicators of the overall health
    of the data storage.

    Failing and warning conditions are as follows:

    * :attr:`Severity.Error`: whether the SMART test failed.
    * :attr:`Severity.Warning`: if there is a significant chance for
      the data storage to fail in the following year.
    """
    length = Column(DBEnum(TestDataStorageLength), nullable=False)  # todo from type
    status = Column(Unicode(), check_lower('status'), nullable=False)
    lifetime = Column(Interval)
    assessment = Column(Boolean)
    reallocated_sector_count = Column(SmallInteger)
    power_cycle_count = Column(SmallInteger)
    _reported_uncorrectable_errors = Column('reported_uncorrectable_errors', Integer)
    command_timeout = Column(BigInteger)
    current_pending_sector_count = Column(Integer)
    offline_uncorrectable = Column(Integer)
    remaining_lifetime_percentage = Column(SmallInteger)
    elapsed = Column(Interval, nullable=False)

    def __init__(self, **kwargs) -> None:
        super().__init__(**kwargs)

        # Define severity
        # As of https://www.backblaze.com/blog/hard-drive-smart-stats/ and
        # https://www.backblaze.com/blog-smart-stats-2014-8.html
        # We can guess some future disk failures by analyzing some SMART data.
        if self.severity is None:
            # Test finished successfully
            if not self.assessment:
                self.severity = Severity.Error
            elif self.current_pending_sector_count and self.current_pending_sector_count > 40 \
                    or self.reallocated_sector_count and self.reallocated_sector_count > 10:
                self.severity = Severity.Warning

    def __str__(self) -> str:
        t = inflection.humanize(self.status)
        if self.lifetime:
            t += ' with a lifetime of {:.1f} years.'.format(self.lifetime.days / 365)
        t += self.description
        return t

    @property
    def reported_uncorrectable_errors(self):
        return self._reported_uncorrectable_errors

    @reported_uncorrectable_errors.setter
    def reported_uncorrectable_errors(self, value):
        # We assume that a huge number is not meaningful
        # So we keep it like this
        self._reported_uncorrectable_errors = min(value, db.PSQL_INT_MAX)


class StressTest(TestMixin, Test):
    """The act of stressing (putting to the maximum capacity)
    a device for an amount of minutes.

    Failing and warning conditions are as follows:

    * :attr:`Severity.Error`: whether failed StressTest.
    * :attr:`Severity.Warning`: if stress test are less than 5 minutes.
    """
    elapsed = Column(Interval, nullable=False)

    @validates('elapsed')
    def is_minute_and_bigger_than_1_minute(self, _, value: timedelta):
        seconds = value.total_seconds()
        assert not bool(seconds % 60)
        assert seconds >= 60
        return value

    def __str__(self) -> str:
        return '{}. Computing for {}'.format(self.severity, self.elapsed)


class TestAudio(TestMixin, Test):
    """The act of checking the audio aspects of the device.

    Failing and warning conditions are as follows:

    * :attr:`Severity.Error`: whether speaker or microphone variables fail.
    * :attr:`Severity.Warning`: .
    """
    _speaker = Column('speaker', Boolean)
    _speaker.comment = """Whether the speaker works as expected."""
    _microphone = Column('microphone', Boolean)
    _microphone.comment = """Whether the microphone works as expected."""

    @property
    def speaker(self):
        return self._speaker

    @speaker.setter
    def speaker(self, x):
        self._speaker = x
        self._check()

    @property
    def microphone(self):
        return self._microphone

    @microphone.setter
    def microphone(self, x):
        self._microphone = x
        self._check()

    def _check(self):
        """Sets ``severity`` to ``error`` if any of the variables fail."""
        if not self._speaker or not self._microphone:
            self.severity = Severity.Error


class TestConnectivity(TestMixin, Test):
    """The act of testing the connectivity of the device.

    A failing test means that at least one connection of the device
    is not working well. A comment should get into more detail.
    """


class TestCamera(TestMixin, Test):
    """Tests the working conditions of the camera of the device,
    specially when taking pictures or recording video.

    Failing and warning conditions are as follows:

    * :attr:`Severity.Error`: whether the camera cannot turn on or
      has significant visual problems.
    * :attr:`Severity.Warning`: whether there are small visual problems
      with the camera (like dust) that it still allows it to be used.
    """


class TestKeyboard(TestMixin, Test):
    """Whether the keyboard works correctly.

    Failing and warning conditions are as follows:

    * :attr:`Severity.Error`: if at least one key does not produce
      a character on screen. This follows R2 Provision 6 pag.22.
    """


class TestTrackpad(TestMixin, Test):
    """Whether the trackpad works correctly.

     Failing and warning conditions are as follows:

    * :attr:`Severity.Error`: if the cursor does not move on screen.
      This follows R2 Provision 6 pag.22.
    """


class TestDisplayHinge(TestMixin, Test):
    """Whether display hinge works correctly.

    Failing and warning conditions are as follows:

    * :attr:`Severity.Error`: whether the laptop does not stay open
      or closed at desired angles. From R2 Provision 6 pag.22.
    """


class TestPowerAdapter(TestMixin, Test):
    """Whether power adapter charge battery device without problems.

    Failing and warning conditions are as follows:

    * :attr:`Severity.Error`: if the laptop does not charge battery.
      This follows R2 Provision 6 pag.22.
    """


class TestBios(TestMixin, Test):
    """Tests the working condition and grades the usability of the BIOS.

    Failing and warning conditions are as follows:

    * :attr:`Severity.Error`: whether Bios beeps or access range is D or E.
    * :attr:`Severity.Warning`: whether access range is B or C.
    """
    beeps_power_on = Column(Boolean)
    beeps_power_on.comment = """Whether there are no beeps or error
    codes when booting up.

    Reference: R2 provision 6 page 23.
    """
    access_range = Column(DBEnum(BiosAccessRange))
    access_range.comment = """Difficulty to modify the boot menu.

    This is used as an usability measure for accessing and modifying
    a bios, specially as something as important as modifying the boot
    menu.
    """


class VisualTest(TestMixin, Test):
    """The act of visually inspecting the appearance and functionality
    of the device.

    Reference R2 provision 6 Templates Ready for Resale Checklist (Desktop)
    https://sustainableelectronics.org/sites/default/files/6.c.2%20Desktop%20R2-Ready%20for%20Resale%20Checklist.docx
    Physical condition grade.

    Failing and warning conditions are as follows:

    * :attr:`Severity.Error`: whether appearance range is less than B or
                                functionality range is less than B.
    * :attr:`Severity.Warning`: whether appearance range is B or A and
                                functionality range is B.
    * :attr:`Severity.Info`: whether appearance range is B or A and
                                functionality range is A.
    """
    appearance_range = Column(DBEnum(AppearanceRange), nullable=True)
    appearance_range.comment = AppearanceRange.__doc__
    functionality_range = Column(DBEnum(FunctionalityRange), nullable=True)
    functionality_range.comment = FunctionalityRange.__doc__
    labelling = Column(Boolean)
    labelling.comment = """Whether there are tags to be removed."""

    def __str__(self) -> str:
        return super().__str__() + '. Appearance {} and functionality {}'.format(
            self.appearance_range,
            self.functionality_range
        )


class Rate(JoinedWithOneDeviceMixin, ActionWithOneDevice):
    """The act of computing a rate based on different categories:

    * Functionality (F). Tests, the act of testing usage condition of a device
    * Appearance (A). Visual evaluation, surface deterioration.
    * Performance (Q). Components characteristics and components benchmarks.
    """
    N = 2
    """The number of significant digits for rates.
    Values are rounded and stored to it.
    """

    _rating = Column('rating', Float(decimal_return_scale=N), check_range('rating', *R_POSITIVE))
    _rating.comment = """The rating for the content."""
    version = Column(StrictVersionType)
    version.comment = """The version of the software."""
    _appearance = Column('appearance',
                         Float(decimal_return_scale=N),
                         check_range('appearance', *R_NEGATIVE))
    _appearance.comment = """Subjective value representing aesthetic aspects."""
    _functionality = Column('functionality',
                            Float(decimal_return_scale=N),
                            check_range('functionality', *R_NEGATIVE))
    _functionality.comment = """Subjective value representing usage aspects."""

    @property
    def rating(self):
        return self._rating

    @rating.setter
    def rating(self, x):
        self._rating = round(max(x, 0), self.N)

    @property
    def appearance(self):
        return self._appearance

    @appearance.setter
    def appearance(self, x):
        self._appearance = round(x, self.N)

    @property
    def functionality(self):
        return self._functionality

    @functionality.setter
    def functionality(self, x):
        self._functionality = round(x, self.N)

    @property
    def rating_range(self) -> RatingRange:
        """"""
        return RatingRange.from_score(self.rating) if self.rating else None

    @declared_attr
    def __mapper_args__(cls):
        """Defines inheritance.

        From `the guide <http://docs.sqlalchemy.org/en/latest/orm/
        extensions/declarative/api.html
        #sqlalchemy.ext.declarative.declared_attr>`_
        """
        args = {POLYMORPHIC_ID: cls.t}
        if cls.t == 'Rate':
            args[POLYMORPHIC_ON] = cls.type
        return args

    def __str__(self) -> str:
        if self.version:
            return '{} (v.{})'.format(self.rating_range, self.version)

        return '{}'.format(self.rating_range)

    @classmethod
    def compute(cls, device) -> 'RateComputer':
        raise NotImplementedError()


class RateMixin:
    @declared_attr
    def id(cls):
        return Column(UUID(as_uuid=True), ForeignKey(Rate.id), primary_key=True)


class RateComputer(RateMixin, Rate):
    """The act of rating a computer type devices.
    It's the starting point for calculating the rate.
    Algorithm explained in v1.0 file.
    """
    _processor = Column('processor',
                        Float(decimal_return_scale=Rate.N),
                        check_range('processor', *R_POSITIVE))
    _processor.comment = """The rate of the Processor."""
    _ram = Column('ram', Float(decimal_return_scale=Rate.N), check_range('ram', *R_POSITIVE))
    _ram.comment = """The rate of the RAM."""
    _data_storage = Column('data_storage',
                           Float(decimal_return_scale=Rate.N),
                           check_range('data_storage', *R_POSITIVE))
    _data_storage.comment = """'Data storage rate, like HHD, SSD.'"""
    _graphic_card = Column('graphic_card',
                           Float(decimal_return_scale=Rate.N),
                           check_range('graphic_card', *R_POSITIVE))
    _graphic_card.comment = 'Graphic card rate.'

    @property
    def processor(self):
        return self._processor

    @processor.setter
    def processor(self, x):
        self._processor = round(x, self.N)

    @property
    def ram(self):
        return self._ram

    @ram.setter
    def ram(self, x):
        self._ram = round(x, self.N)

    @property
    def data_storage(self):
        return self._data_storage

    @data_storage.setter
    def data_storage(self, x):
        self._data_storage = round(x, self.N)

    @property
    def graphic_card(self):
        return self._graphic_card

    @graphic_card.setter
    def graphic_card(self, x):
        self._graphic_card = round(x, self.N)

    @property
    def data_storage_range(self):
        return RatingRange.from_score(self.data_storage) if self.data_storage else None

    @property
    def ram_range(self):
        return RatingRange.from_score(self.ram) if self.ram else None

    @property
    def processor_range(self):
        return RatingRange.from_score(self.processor) if self.processor else None

    @property
    def graphic_card_range(self):
        return RatingRange.from_score(self.graphic_card) if self.graphic_card else None

    @classmethod
    def compute(cls, device):
        """The act of compute general computer rate."""
        from ereuse_devicehub.resources.action.rate.v1_0 import rate_algorithm
        rate = rate_algorithm.compute(device)
        price = None
        with suppress(InvalidRangeForPrice):  # We will have exception if range == VERY_LOW
            price = EreusePrice(rate)
        return rate, price


class Price(JoinedWithOneDeviceMixin, ActionWithOneDevice):
    # TODO rewrite  Class comment change AggregateRate..
    """The act of setting a trading price for the device.

    This does not imply that the device is ultimately traded for that
    price. Use the :class:`.Sell` for that.

    Devicehub automatically computes a price from ``AggregateRating``
    actions. As in a **Rate**, price can have **software** and **version**,
    and there is an **official** price that is used to automatically
    compute the price from an ``AggregateRating``. Only the official price
    is computed from an ``AggregateRating``.
    """
    SCALE = 4
    ROUND = ROUND_HALF_EVEN
    currency = Column(DBEnum(Currency), nullable=False)
    currency.comment = """The currency of this price as for ISO 4217."""
    price = Column(Numeric(precision=19, scale=SCALE), check_range('price', 0), nullable=False)
    price.comment = """The value."""
    software = Column(DBEnum(PriceSoftware))
    software.comment = """The software used to compute this price,
    if the price was computed automatically. This field is None
    if the price has been manually set.
    """
    version = Column(StrictVersionType)
    version.comment = """The version of the software, or None."""
    rating_id = Column(UUID(as_uuid=True), ForeignKey(Rate.id))
    rating_id.comment = """The Rate used to auto-compute
    this price, if it has not been set manually.
    """
    rating = relationship(Rate,
                          backref=backref('price',
                                          lazy=True,
                                          cascade=CASCADE_OWN,
                                          uselist=False),
                          primaryjoin=Rate.id == rating_id)

    def __init__(self, *args, **kwargs) -> None:
        if 'price' in kwargs:
            assert isinstance(kwargs['price'], Decimal), 'Price must be a Decimal'
        super().__init__(currency=kwargs.pop('currency', app.config['PRICE_CURRENCY']), *args,
                         **kwargs)

    @classmethod
    def to_price(cls, value: Union[Decimal, float], rounding=ROUND) -> Decimal:
        """Returns a Decimal value with the correct scale for Price.price."""
        if isinstance(value, (float, int)):
            value = Decimal(value)
        # equation from marshmallow.fields.Decimal
        return value.quantize(Decimal((0, (1,), -cls.SCALE)), rounding=rounding)

    @declared_attr
    def __mapper_args__(cls):
        """Defines inheritance.

        From `the guide <http://docs.sqlalchemy.org/en/latest/orm/
        extensions/declarative/api.html
        #sqlalchemy.ext.declarative.declared_attr>`_
        """
        args = {POLYMORPHIC_ID: cls.t}
        if cls.t == 'Price':
            args[POLYMORPHIC_ON] = cls.type
        return args

    def __str__(self) -> str:
        return '{0:0.2f} {1}'.format(self.price, self.currency)


class EreusePrice(Price):
    """The act of setting a price by guessing it using the eReuse.org
    algorithm.

    This algorithm states that the price is the use value of the device
    (represented by its last :class:`.Rate`) multiplied by a constants
    value agreed by a circuit or platform.
    """
    MULTIPLIER = {
        Computer: 20,
        Desktop: 20,
        Laptop: 30,
        Server: 40
    }

    class Type:
        def __init__(self, percentage: float, price: Decimal) -> None:
            # see https://stackoverflow.com/a/29651462 for the - 0.005
            self.amount = EreusePrice.to_price(price * Decimal(percentage))
            self.percentage = EreusePrice.to_price(price * Decimal(percentage))
            self.percentage = round(percentage - 0.005, 2)

    class Service:
        REFURBISHER, PLATFORM, RETAILER = 0, 1, 2
        STANDARD, WARRANTY2 = 'STD', 'WR2'
        SCHEMA = {
            Desktop: {
                RatingRange.HIGH: {
                    STANDARD: (0.35125, 0.204375, 0.444375),
                    WARRANTY2: (0.47425, 0.275875, 0.599875)
                },
                RatingRange.MEDIUM: {
                    STANDARD: (0.385, 0.2558333333, 0.3591666667),
                    WARRANTY2: (0.539, 0.3581666667, 0.5028333333)
                },
                RatingRange.LOW: {
                    STANDARD: (0.5025, 0.30875, 0.18875),
                },
            },
            Laptop: {
                RatingRange.HIGH: {
                    STANDARD: (0.3469230769, 0.195, 0.4580769231),
                    WARRANTY2: (0.4522307692, 0.2632307692, 0.6345384615)
                },
                RatingRange.MEDIUM: {
                    STANDARD: (0.382, 0.1735, 0.4445),
                    WARRANTY2: (0.5108, 0.2429, 0.6463)
                },
                RatingRange.LOW: {
                    STANDARD: (0.4528571429, 0.2264285714, 0.3207142857),
                }
            }
        }
        SCHEMA[Server] = SCHEMA[Computer] = SCHEMA[Desktop]

        def __init__(self, device, rating_range, role, price: Decimal) -> None:
            cls = device.__class__ if device.__class__ != Server else Desktop
            rate = self.SCHEMA[cls][rating_range]
            self.standard = EreusePrice.Type(rate[self.STANDARD][role], price)
            if self.WARRANTY2 in rate:
                self.warranty2 = EreusePrice.Type(rate[self.WARRANTY2][role], price)

    def __init__(self, rating: RateComputer, **kwargs) -> None:
        if not rating.rating_range or rating.rating_range == RatingRange.VERY_LOW:
            raise InvalidRangeForPrice()
        # We pass ROUND_UP strategy so price is always greater than what refurbisher... amounts
        price = self.to_price(rating.rating * self.MULTIPLIER[rating.device.__class__], ROUND_UP)
        super().__init__(rating=rating,
                         device=rating.device,
                         price=price,
                         software=kwargs.pop('software', app.config['PRICE_SOFTWARE']),
                         version=kwargs.pop('version', app.config['PRICE_VERSION']),
                         **kwargs)
        self._compute()

    @orm.reconstructor
    def _compute(self):
        """Calculates eReuse.org prices when initializing the instance
        from the price and other properties.
        """
        self.refurbisher = self._service(self.Service.REFURBISHER)
        self.retailer = self._service(self.Service.RETAILER)
        self.platform = self._service(self.Service.PLATFORM)
        if hasattr(self.refurbisher, 'warranty2'):
            self.warranty2 = round(self.refurbisher.warranty2.amount
                                   + self.retailer.warranty2.amount
                                   + self.platform.warranty2.amount, 2)

    def _service(self, role):
        return self.Service(self.device, self.rating.rating_range, role, self.price)


class ToRepair(ActionWithMultipleDevices):
    """Select a device to be repaired."""


class Repair(ActionWithMultipleDevices):
    """Repair is the act of performing reparations.

    If a repair without an error is performed,
    it represents that the reparation has been successful.
    """


class Ready(ActionWithMultipleDevices):
    """The device is ready to be used.

    This involves greater preparation from the ``Prepare`` action,
    and users should only use a device after this action is performed.

    Users usually require devices with this action before shipping them
    to costumers.
    """


class ToPrepare(ActionWithMultipleDevices):
    """The device has been selected for preparation.

    See Prepare for more info.

    Usually **ToPrepare** is the next action done after registering the
    device.
    """
    pass


class Prepare(ActionWithMultipleDevices):
    """Work has been performed to the device to a defined point of
    acceptance.

    Users using this action have to agree what is this point
    of acceptance; for some is when the device just works, for others
    when some testing has been performed.
    """


class Live(JoinedWithOneDeviceMixin, ActionWithOneDevice):
    """A keep-alive from a device connected to the Internet with
    information about its state (in the form of a ``Snapshot`` action)
    and usage statistics.
    """
    serial_number = Column(Unicode(), check_lower('serial_number'))
    serial_number.comment = """The serial number of the Hard Disk in lower case."""
    usage_time_hdd = Column(Interval, nullable=True)
    snapshot_uuid = Column(UUID(as_uuid=True))
    software = Column(DBEnum(SnapshotSoftware), nullable=False)
    software_version = Column(StrictVersionType(STR_SM_SIZE), nullable=False)
    licence_version = Column(StrictVersionType(STR_SM_SIZE), nullable=False)

    @property
    def final_user_code(self):
        """ show the final_user_code of the last action Allocate."""
        actions = self.device.actions
        actions.sort(key=lambda x: x.created)
        for e in reversed(actions):
            if isinstance(e, Allocate) and e.created < self.created:
                return e.final_user_code
        return ''

    @property
    def usage_time_allocate(self):
        """Show how many hours is used one device from the last check"""
        self.sort_actions()
        if self.usage_time_hdd is None:
            return self.last_usage_time_allocate()

        delta_zero = timedelta(0)
        diff_time = self.diff_time()
        if diff_time is None:
            return delta_zero

        if diff_time < delta_zero:
            return delta_zero
        return diff_time

    def sort_actions(self):
        self.actions = copy.copy(self.device.actions)
        self.actions.sort(key=lambda x: x.created)
        self.actions.reverse()

    def last_usage_time_allocate(self):
        """If we don't have self.usage_time_hdd then we need search the last
           action Live with usage_time_allocate valid"""
        for e in self.actions:
            if isinstance(e, Live) and e.created < self.created:
                if not e.usage_time_allocate:
                    continue
                return e.usage_time_allocate
        return timedelta(0)

    def get_last_snapshot_lifetime(self):
        for e in self.actions:
            if e.created > self.created:
                continue

            if isinstance(e, Snapshot):
                last_time = self.get_last_lifetime(e)
                if not last_time:
                    continue
                return last_time

    def diff_time(self):
        for e in self.actions:
            if e.created > self.created:
                continue

            if isinstance(e, Snapshot):
                last_time = self.get_last_lifetime(e)
                if not last_time:
                    continue
                return self.usage_time_hdd - last_time

            if isinstance(e, Live):
                if e.snapshot_uuid == self.snapshot_uuid:
                    continue

                if not e.usage_time_hdd:
                    continue
                return self.usage_time_hdd - e.usage_time_hdd
        return None

    def get_last_lifetime(self, snapshot):
        for a in snapshot.actions:
            if a.type == 'TestDataStorage' and a.device.serial_number == self.serial_number:
                return a.lifetime
        return None


class Organize(JoinedTableMixin, ActionWithMultipleDevices):
    """The act of manipulating/administering/supervising/controlling
    one or more devices.
    """


class Reserve(Organize):
    """The act of reserving devices.

    After this action is performed, the user is the **reservee** of the
    devices. There can only be one non-cancelled reservation for
    a device, and a reservation can only have one reservee.
    """


class CancelReservation(Organize):
    """The act of cancelling a reservation."""


class Confirm(JoinedTableMixin, ActionWithMultipleDevices):
    """Users confirm the one action trade this confirmation it's link to trade
       and the devices that confirm
    """
    user_id = db.Column(UUID(as_uuid=True),
                        db.ForeignKey(User.id),
                        nullable=False,
                        default=lambda: g.user.id)
    user = db.relationship(User, primaryjoin=user_id == User.id)
    user_comment = """The user that accept the offer."""
    action_id = db.Column(UUID(as_uuid=True),
                         db.ForeignKey('action.id'),
                         nullable=False)
    action = db.relationship('Action',
                            backref=backref('acceptances',
                                            uselist=True,
                                            lazy=True,
                                            order_by=lambda: Action.end_time,
                                            collection_class=list),
                            primaryjoin='Confirm.action_id == Action.id')

    def __repr__(self) -> str:
        if self.action.t in ['Trade']:
            origin = 'To'
            if self.user == self.action.user_from:
                origin = 'From'
            return '<{0.t} {0.id} accepted by {1}>'.format(self, origin)


class Revoke(Confirm):
    """Users can revoke one confirmation of one action trade"""


class ConfirmRevoke(Confirm):
    """Users can confirm and accept one action revoke"""

    def __repr__(self) -> str:
        return '<{0.t} {0.id} accepted by {0.user}>'.format(self)


class Trade(JoinedTableMixin, ActionWithMultipleDevices):
    """Trade actions log the political exchange of devices between users.
    Every time a trade action is performed, the old user looses its
    political possession, for example ownership, in favor of another
    user.


    Performing trade actions changes the *Trading* state of the
    device —:class:`ereuse_devicehub.resources.device.states.Trading`.

    This class and its inheritors
    extend `Schema's Trade <http://schema.org/TradeAction>`_.
        """
<<<<<<< HEAD
    # id = Column(UUID(as_uuid=True), primary_key=True, default=uuid4)
=======
>>>>>>> 94d4b57b
    user_from_id = db.Column(UUID(as_uuid=True),
                             db.ForeignKey(User.id),
                             nullable=False)
    user_from = db.relationship(User, primaryjoin=user_from_id == User.id)
    user_from_comment = """The user that offers the device due this deal."""
    user_to_id = db.Column(UUID(as_uuid=True),
                           db.ForeignKey(User.id),
                           nullable=False)
    user_to = db.relationship(User, primaryjoin=user_to_id == User.id)
    user_to_comment = """The user that gets the device due this deal."""
    price = Column(Float(decimal_return_scale=2), nullable=True)
    currency = Column(DBEnum(Currency), nullable=False, default=Currency.EUR.name)
    currency.comment = """The currency of this price as for ISO 4217."""
    date = Column(db.TIMESTAMP(timezone=True))
    document_id = Column(CIText())
    document_id.comment = """The id of one document like invoice so they can be linked."""
    confirm = Column(Boolean, default=False, nullable=False)
    confirm.comment = """If you need confirmation of the user, you need actevate this field"""
    code = Column(CIText(), nullable=True)
    code.comment = """If the user not exist, you need a code to be able to do the traceability"""
    lot_id = db.Column(UUID(as_uuid=True),
                       db.ForeignKey('lot.id',
                                     use_alter=True,
                                     name='lot_trade'),
                       nullable=True)
    lot = relationship('Lot',
                       backref=backref('trade',
                                       lazy=True,
                                       uselist=False,
                                       cascade=CASCADE_OWN),
                       primaryjoin='Trade.lot_id == Lot.id')

    def __repr__(self) -> str:
        return '<{0.t} {0.id} executed by {0.author}>'.format(self)


class InitTransfer(Trade):
    """The act of transfer ownership of devices between two agents"""


class Sell(Trade):
    """The act of taking money from a buyer in exchange of a device."""


class Donate(Trade):
    """The act of giving devices without compensation."""


class Rent(Trade):
    """The act of giving money in return for temporary use, but not
    ownership, of a device.
    """


class CancelTrade(Trade):
    """The act of cancelling a `Sell`_, `Donate`_ or `Rent`_."""
    # todo cancelTrade does not do anything


class ToDisposeProduct(Trade):
    """The act of setting a device for being disposed.

    See :class:`.DisposeProduct`.
    """
    # todo test this


class DisposeProduct(Trade):
    """The act of getting rid of devices by giving (selling, donating)
    to another organization, like a waste manager.


    See :class:`.ToDispose` and :class:`.DisposeProduct` for
    disposing without trading the device. See :class:`.DisposeWaste`
    and :class:`.Recover` for disposing in-house, this is,
    without trading the device.
    """
    # todo For usability purposes, users might not directly perform
    #     *DisposeProduct*, but this could automatically be done when
    #     performing :class:`.ToDispose` + :class:`.Receive` to a
    #     ``RecyclingCenter``.


class TransferOwnershipBlockchain(Trade):
    """ The act of change owenership of devices between two users (ethereum address)"""


class MakeAvailable(ActionWithMultipleDevices):
    """The act of setting willingness for trading."""
    pass


class Migrate(JoinedTableMixin, ActionWithMultipleDevices):
    """Moves the devices to a new database/inventory. Devices cannot be
    modified anymore at the previous database.
    """
    other = Column(URL(), nullable=False)
    other.comment = """
        The URL of the Migrate in the other end.
    """


class MigrateTo(Migrate):
    pass


class MigrateFrom(Migrate):
    pass


# Listeners
# Listeners validate values and keep relationships synced

# The following listeners avoids setting values to actions that
# do not make sense. For example, EraseBasic to a graphic card.

@event.listens_for(TestDataStorage.device, Events.set.__name__, propagate=True)
@event.listens_for(Install.device, Events.set.__name__, propagate=True)
@event.listens_for(EraseBasic.device, Events.set.__name__, propagate=True)
def validate_device_is_data_storage(target: Action, value: DataStorage, old_value, initiator):
    """Validates that the device for data-storage actions is effectively a data storage."""
    if value and not isinstance(value, DataStorage):
        raise TypeError('{} must be a DataStorage but you passed {}'.format(initiator.impl, value))


@event.listens_for(BenchmarkRamSysbench.device, Events.set.__name__, propagate=True)
def actions_not_for_components(target: Action, value: Device, old_value, initiator):
    """Validates actions that cannot be performed to components."""
    if isinstance(value, Component):
        raise TypeError('{!r} cannot be performed to a component ({!r}).'.format(target, value))


# The following listeners keep relationships with device <-> components synced with the action
# So, if you add or remove devices from actions these listeners will
# automatically add/remove the ``components`` and ``parent`` of such actions
# See the tests for examples

@event.listens_for(ActionWithOneDevice.device, Events.set.__name__, propagate=True)
def update_components_action_one(target: ActionWithOneDevice, device: Device, __, ___):
    """Syncs the :attr:`.Action.components` with the components in
    :attr:`ereuse_devicehub.resources.device.models.Computer.components`.
    """
    # For Add and Remove, ``components`` have different meanings
    # see Action.components for more info
    if not isinstance(target, (Add, Remove)):
        target.components.clear()
        if isinstance(device, Computer):
            target.components |= device.components
    elif isinstance(device, Computer):
            device.add_mac_to_hid()


@event.listens_for(ActionWithMultipleDevices.devices, Events.init_collection.__name__,
                   propagate=True)
@event.listens_for(ActionWithMultipleDevices.devices, Events.bulk_replace.__name__, propagate=True)
@event.listens_for(ActionWithMultipleDevices.devices, Events.append.__name__, propagate=True)
def update_components_action_multiple(target: ActionWithMultipleDevices,
                                      value: Union[Set[Device], Device], _):
    """Syncs the :attr:`.Action.components` with the components in
    :attr:`ereuse_devicehub.resources.device.models.Computer.components`.
    """
    target.components.clear()
    devices = value if isinstance(value, Iterable) else {value}
    for device in devices:
        if isinstance(device, Computer):
            target.components |= device.components


@event.listens_for(ActionWithMultipleDevices.devices, Events.remove.__name__, propagate=True)
def remove_components_action_multiple(target: ActionWithMultipleDevices, device: Device, __):
    """Syncs the :attr:`.Action.components` with the components in
    :attr:`ereuse_devicehub.resources.device.models.Computer.components`.
    """
    target.components.clear()
    for device in target.devices - {device}:
        if isinstance(device, Computer):
            target.components |= device.components


@event.listens_for(EraseBasic.device, Events.set.__name__, propagate=True)
@event.listens_for(Test.device, Events.set.__name__, propagate=True)
@event.listens_for(Install.device, Events.set.__name__, propagate=True)
@event.listens_for(Benchmark.device, Events.set.__name__, propagate=True)
def update_parent(target: Union[EraseBasic, Test, Install], device: Device, _, __):
    """Syncs the :attr:`Action.parent` with the parent of the device."""
    target.parent = None
    if isinstance(device, Component):
        target.parent = device.parent


class InvalidRangeForPrice(ValueError):
    pass<|MERGE_RESOLUTION|>--- conflicted
+++ resolved
@@ -1486,10 +1486,6 @@
     This class and its inheritors
     extend `Schema's Trade <http://schema.org/TradeAction>`_.
         """
-<<<<<<< HEAD
-    # id = Column(UUID(as_uuid=True), primary_key=True, default=uuid4)
-=======
->>>>>>> 94d4b57b
     user_from_id = db.Column(UUID(as_uuid=True),
                              db.ForeignKey(User.id),
                              nullable=False)
