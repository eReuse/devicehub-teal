--- conflicted
+++ resolved
@@ -181,38 +181,9 @@
         """
         real_devices = []
         for dev in data['devices']:
-<<<<<<< HEAD
-            actions = copy.copy(dev.actions)
-            actions.reverse()
-            for ac in actions:
-                if ac == data['action']:
-                    # If device have the last action the action Trade
-                    real_devices.append(dev)
-                    break
-
-                if ac.t == Confirm.t and not ac.user == g.user:
-                    # If device is confirmed but is not for g.user, then need confirm
-                    real_devices.append(dev)
-                    break
-
-                if ac.t == 'Revoke' and not ac.user == g.user:
-                    # If device is revoke before from other user
-                    # it's not possible confirm now
-                    break
-
-                if ac.t == 'ConfirmRevoke' and ac.user == g.user:
-                    # if the last action is a ConfirmRevoke this mean than not there are
-                    # other confirmation from the real owner of the trade
-                    break
-
-                if ac.t == Confirm.t and ac.user == g.user:
-                    # If device is confirmed we don't need confirmed again
-                    break
-=======
             ac = dev.last_action_trading
             if ac.type == Confirm.t and not ac.user == g.user:
                 real_devices.append(dev)
->>>>>>> 289126a8
 
         data['devices'] = OrderedSet(real_devices)
 
@@ -314,21 +285,10 @@
         data['devices'] = devices
 
         # Change the owner for every devices
-<<<<<<< HEAD
-        trade = data['action']
-        for dev in data['devices']:
-            # TODO @cayop this should be the author of confirm actions instead of
-            # author of trade
-            dev.owner = trade.author
-            if hasattr(dev, 'components'):
-                for c in dev.components:
-                    c.owner = trade.author
-=======
         # data['action'] == 'Revoke'
 
         trade = data['action'].action
         for dev in devices:
             dev.reset_owner()
 
-        trade.lot.devices.difference_update(devices)
->>>>>>> 289126a8
+        trade.lot.devices.difference_update(devices)