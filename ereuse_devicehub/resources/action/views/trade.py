--- conflicted
+++ resolved
@@ -51,7 +51,6 @@
         # if the confirmation is mandatory, do automatic confirmation only for
         # owner of the lot
         if self.trade.confirm:
-<<<<<<< HEAD
             if self.trade.devices:
                 confirm_devs = Confirm(user=g.user,
                                        action=self.trade,
@@ -63,12 +62,6 @@
                                        action=self.trade,
                                        documents=self.trade.documents)
                 db.session.add(confirm_docs)
-=======
-            confirm = Confirm(user=g.user,
-                              action=self.trade,
-                              devices=self.trade.devices)
-            db.session.add(confirm)
->>>>>>> 24e05b4e
             return
 
         # check than the user than want to do the action is one of the users
@@ -77,19 +70,6 @@
             txt = "You do not participate in this trading"
             raise ValidationError(txt)
 
-<<<<<<< HEAD
-        if self.trade.user_from == g.user or self.trade.user_from.phantom:
-            confirm_from = Confirm(user=self.trade.user_from,
-                                   action=self.trade,
-                                   devices=self.trade.devices)
-            db.session.add(confirm_from)
-
-        if self.trade.user_to == g.user or self.trade.user_to.phantom:
-            confirm_to = Confirm(user=self.trade.user_to,
-                                 action=self.trade,
-                                 devices=self.trade.devices)
-            db.session.add(confirm_to)
-=======
         confirm_from = Confirm(user=self.trade.user_from,
                                action=self.trade,
                                devices=self.trade.devices)
@@ -98,7 +78,6 @@
                              devices=self.trade.devices)
         db.session.add(confirm_from)
         db.session.add(confirm_to)
->>>>>>> 24e05b4e
 
     def create_phantom_account(self) -> None:
         """
