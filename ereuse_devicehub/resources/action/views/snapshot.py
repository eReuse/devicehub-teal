--- conflicted
+++ resolved
@@ -62,11 +62,7 @@
         os.remove(path_name)
 
 
-<<<<<<< HEAD
-class SnapshotMix:
-=======
 class SnapshotMixin:
->>>>>>> db5bbeb7
     sync = Sync()
 
     def build(self, snapshot_json=None):  # noqa: C901
@@ -123,11 +119,7 @@
         return snapshot
 
 
-<<<<<<< HEAD
-class SnapshotView(SnapshotMix):
-=======
 class SnapshotView(SnapshotMixin):
->>>>>>> db5bbeb7
     """Performs a Snapshot.
 
     See `Snapshot` section in docs for more info.
