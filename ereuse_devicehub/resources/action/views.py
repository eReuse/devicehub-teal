--- conflicted
+++ resolved
@@ -260,25 +260,13 @@
 
     def live(self, snapshot):
         """If the device.allocated == True, then this snapshot create an action live."""
-<<<<<<< HEAD
-        # TODO @cayop dependency of pulls 83
-        # if the pr/83 is merged, then you need change this way for get the device
         hid = self.get_hid(snapshot)
-        if not hid or not Device.query.filter(Device.hid==hid).count():
+        if not hid or not Device.query.filter(
+            Device.hid==hid, Device.owner_id==g.user.id).count():
             return None
 
-        device = Device.query.filter(Device.hid==hid).one()
-=======
-        device = snapshot.get('device')  # type: Computer
-        # TODO @cayop dependency of pulls 85
-        # if the pr/85 is merged, then you need change this way for get the device
-        if not device.hid or not Device.query.filter(
-            Device.hid==device.hid, Device.owner_id==g.user.id).count():
-            return None
-
         device = Device.query.filter(
-            Device.hid==device.hid, Device.owner_id==g.user.id).one()
->>>>>>> 5d6a84a1
+            Device.hid==hid, Device.owner_id==g.user.id).one()
 
         if not device.allocated:
             return None
