--- conflicted
+++ resolved
@@ -4,11 +4,6 @@
 import json
 from datetime import datetime
 from distutils.version import StrictVersion
-<<<<<<< HEAD
-from datetime import datetime
-from typing import List
-=======
->>>>>>> 7c0ccd57
 from uuid import UUID
 
 from flask import current_app as app, request, g
