--- conflicted
+++ resolved
@@ -69,20 +69,6 @@
     if os.path.isfile(path_name):
         shutil.copy(path_name, path_dir_base)
         os.remove(path_name)
-
-
-class TradeView(View):
-    model = Trade
-
-    def post(self):
-        res_json = request.get_json()
-        res_obj = self.model(**res_json)
-        db.session.add(res_obj)
-        db.session().final_flush()
-        ret = self.schema.jsonify(res_obj)
-        ret.status_code = 201
-        db.session.commit()
-        return ret
 
 
 class AllocateMix():
@@ -249,20 +235,14 @@
 
         if json['type'] == InitTransfer.t:
             return self.transfer_ownership()
-<<<<<<< HEAD
-        # import pdb; pdb.set_trace()
-=======
 
         if json['type'] == Trade.t:
             offer = OfferView(json, resource_def, self.schema)
             return offer.post()
 
->>>>>>> e4b1fc0e
         a = resource_def.schema.load(json)
         Model = db.Model._decl_class_registry.data[json['type']]()
         action = Model(**a)
-        if json['type'] == Trade.t:
-            return self.offer(action)
         db.session.add(action)
         db.session().final_flush()
         ret = self.schema.jsonify(action)
@@ -364,20 +344,6 @@
         db.session.commit()
         return ret
 
-<<<<<<< HEAD
-    def transfer_ownership(self):
-        """Perform a InitTransfer action to change author_id of device"""
-        pass
-
-    def offer(self, offer: Trade):
-        self.create_first_confirmation(offer)
-        self.create_phantom_account(offer)
-        db.session.add(offer)
-        self.create_automatic_trade(offer)
-
-        db.session().final_flush()
-        ret = self.schema.jsonify(offer)
-=======
 
 class OfferView():
     """Handler for manager the offer/trade action register from post"""
@@ -394,35 +360,21 @@
     def post(self):
         db.session().final_flush()
         ret = self.schema.jsonify(self.offer)
->>>>>>> e4b1fc0e
         ret.status_code = 201
         db.session.commit()
         return ret
 
-<<<<<<< HEAD
-    def create_first_confirmation(self, offer: Trade) -> None:
-=======
     def create_first_confirmation(self) -> None:
->>>>>>> e4b1fc0e
         """Do the first confirmation for the user than do the action"""
 
         # check than the user than want to do the action is one of the users
         # involved in the action
-<<<<<<< HEAD
-        assert g.user.id in [offer.user_from_id, offer.user_to_id]
-
-        confirm = Confirm(user=g.user, action=offer, devices=offer.devices)
+        assert g.user.id in [self.offer.user_from_id, self.offer.user_to_id]
+
+        confirm = Confirm(user=g.user, action=self.offer, devices=self.offer.devices)
         db.session.add(confirm)
 
-    def create_phantom_account(self, offer) -> None:
-=======
-        assert g.user.id in [self.offer.user_from_id, self.offer.user_to_id]
-
-        confirm = Confirm(user=g.user, trade=self.offer, devices=self.offer.devices)
-        db.session.add(confirm)
-
     def create_phantom_account(self) -> None:
->>>>>>> e4b1fc0e
         """
         If exist both users not to do nothing
         If exist from but not to:
@@ -432,18 +384,6 @@
         The same if exist to but not from
 
         """
-<<<<<<< HEAD
-        if offer.user_from_id and offer.user_to_id:
-            return
-
-        if offer.user_from_id and not offer.user_to_id:
-            assert g.user.id == offer.user_from_id
-            email = "{}_{}@dhub.com".format(str(offer.user_from_id), offer.code)
-            users = User.query.filter_by(email=email)
-            if users.first():
-                user = users.first()
-                offer.user_to = user
-=======
         if self.offer.user_from_id and self.offer.user_to_id:
             return
 
@@ -454,21 +394,10 @@
             if users.first():
                 user = users.first()
                 self.offer.user_to = user
->>>>>>> e4b1fc0e
                 return
 
             user = User(email=email, password='', active=False, phantom=True)
             db.session.add(user)
-<<<<<<< HEAD
-            offer.user_to = user
-
-        if not offer.user_from_id and offer.user_to_id:
-            email = "{}_{}@dhub.com".format(str(offer.user_to_id), offer.code)
-            users = User.query.filter_by(email=email)
-            if users.first():
-                user = users.first()
-                offer.user_from = user
-=======
             self.offer.user_to = user
 
         if not self.offer.user_from_id and self.offer.user_to_id:
@@ -477,33 +406,10 @@
             if users.first():
                 user = users.first()
                 self.offer.user_from = user
->>>>>>> e4b1fc0e
                 return
 
             user = User(email=email, password='', active=False, phantom=True)
             db.session.add(user)
-<<<<<<< HEAD
-            offer.user_from = user
-
-    def create_automatic_trade(self, offer: Trade) -> None:
-        # not do nothing if it's neccesary confirmation explicity
-        if offer.confirm:
-            return
-
-        # Change the owner for every devices
-        for dev in offer.devices:
-            dev.owner = offer.user_to
-            if hasattr(dev, 'components'):
-                for c in dev.components:
-                    c.owner = offer.user_to
-
-        # Create a new Confirmation for the user who does not perform the action
-        user = offer.user_from
-        if g.user == offer.user_from:
-            user = offer.user_to
-
-        confirm = Confirm(user=user, action=offer, devices=offer.devices)
-=======
             self.offer.user_from = user
 
     def create_automatic_trade(self) -> None:
@@ -522,6 +428,5 @@
         user = self.offer.user_from
         if g.user == self.offer.user_from:
             user = self.offer.user_to
-        confirm = Confirm(user=user, trade=self.offer, devices=self.offer.devices)
->>>>>>> e4b1fc0e
+        confirm = Confirm(user=user, action=self.offer, devices=self.offer.devices)
         db.session.add(confirm)