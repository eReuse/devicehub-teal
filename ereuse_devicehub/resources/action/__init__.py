--- conflicted
+++ resolved
@@ -4,7 +4,7 @@
 
 from ereuse_devicehub.resources.action import schemas
 from ereuse_devicehub.resources.action.views import (ActionView, AllocateView, DeallocateView,
-                                                     LiveView, TradeView)
+                                                     LiveView)
 from ereuse_devicehub.resources.device.sync import Sync
 
 
@@ -264,17 +264,6 @@
     SCHEMA = schemas.CancelTrade
 
 
-<<<<<<< HEAD
-class TradeNoteDef(ActionDef):
-    VIEW = None
-    SCHEMA = schemas.TradeNote
-=======
-class TradeDef(ActionDef):
-    VIEW = TradeView
-    SCHEMA = schemas.Trade
->>>>>>> e4b1fc0e
-
-
 class ToDisposeProductDef(ActionDef):
     VIEW = None
     SCHEMA = schemas.ToDisposeProduct
