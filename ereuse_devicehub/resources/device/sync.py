--- conflicted
+++ resolved
@@ -154,13 +154,9 @@
         db_device = None
         if device.hid:
             with suppress(ResourceNotFound):
-<<<<<<< HEAD
                 db_device = Device.query.filter_by(hid=device.hid, owner_id=g.user.id).one()
-=======
-                db_device = Device.query.filter_by(hid=device.hid).one()
         if db_device and db_device.allocated:
             raise ResourceNotFound('device is actually allocated {}'.format(device))
->>>>>>> f0c17ebd
         try:
             tags = {Tag.from_an_id(tag.id).one() for tag in device.tags}  # type: Set[Tag]
         except ResourceNotFound:
