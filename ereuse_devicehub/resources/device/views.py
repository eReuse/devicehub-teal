--- conflicted
+++ resolved
@@ -170,19 +170,6 @@
     def post(self, dev1_id: int, dev2_id: int):
         device = self.merge_devices(dev1_id, dev2_id)
 
-<<<<<<< HEAD
-    def get_merge_id(self) -> uuid.UUID:
-        args = self.QUERY_PARSER.parse(self.find_args, request, locations=('querystring',))
-        return args['id']
-
-    def post(self, id: uuid.UUID):
-        device = Device.query.filter_by(id=id, owner_id=g.user.id).one()
-        with_device = Device.query.filter_by(id=self.get_merge_id(), owner_id=g.user.id).one()
-        self.merge_devices(device, with_device)
-
-        db.session().final_flush()
-=======
->>>>>>> f0c17ebd
         ret = self.schema.jsonify(device)
         ret.status_code = 201
 
@@ -198,8 +185,13 @@
         many models in session.
         """
         # base_device = Device.query.filter_by(id=dev1_id, owner_id=g.user.id).one()
-        self.base_device = Device.query.filter_by(id=dev1_id).one()
-        self.with_device = Device.query.filter_by(id=dev2_id).one()
+        self.base_device = Device.query.filter_by(id=dev1_id, owner_id=g.user.id).one()
+        self.with_device = Device.query.filter_by(id=dev2_id, owner_id=g.user.id).one()
+
+        if self.base_device.allocated or self.with_device.allocated:
+            # Validation than any device is allocated
+            msg = 'The device is allocated, please deallocated before merge.'
+            raise ValidationError(msg)
 
         if not self.base_device.type == self.with_device.type:
             # Validation than we are speaking of the same kind of devices
