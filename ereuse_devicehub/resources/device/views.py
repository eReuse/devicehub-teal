--- conflicted
+++ resolved
@@ -80,7 +80,7 @@
     class FindArgs(marshmallow.Schema):
         search = f.Str()
         filter = f.Nested(Filters, missing=[])
-        sort = f.Nested(Sorting, missing=[])
+        sort = f.Nested(Sorting, missing=[Device.id.asc()])
         page = f.Integer(validate=v.Range(min=1), missing=1)
 
     def get(self, id):
@@ -138,7 +138,6 @@
             ).order_by(
                 search.Search.rank(properties, search_p) + search.Search.rank(tags, search_p)
             )
-<<<<<<< HEAD
         query = query.filter(*args['filter']).order_by(*args['sort'])
         if 'text/csv' in request.accept_mimetypes:
             return self.generate_post_csv(query)
@@ -283,9 +282,6 @@
         # todo add Display size, ...
         # todo add NetworkAdapter speedLink?
         # todo add some ComputerAccessories
-=======
-        return query.filter(*args['filter']).order_by(*args['sort'])
->>>>>>> e813fb02
 
 
 class ManufacturerView(View):
