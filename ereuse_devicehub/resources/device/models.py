import copy
import hashlib
<<<<<<< HEAD
=======
import json
import os
>>>>>>> 850278c2
import pathlib
import uuid
from contextlib import suppress
from fractions import Fraction
from itertools import chain
from operator import attrgetter
from typing import Dict, List, Set

from boltons import urlutils
from citext import CIText
<<<<<<< HEAD
from ereuse_utils.naming import HID_CONVERSION_DOC, Naming
from ereuseapi.methods import API
from flask import current_app as app
from flask import g, request, session
=======
from ereuse_utils.naming import HID_CONVERSION_DOC
from flask import current_app as app
from flask import g, request
>>>>>>> 850278c2
from more_itertools import unique_everseen
from sqlalchemy import BigInteger, Boolean, Column
from sqlalchemy import Enum as DBEnum
from sqlalchemy import (
    Float,
    ForeignKey,
    Integer,
    Sequence,
    SmallInteger,
    Unicode,
    inspect,
    text,
)
from sqlalchemy.dialects.postgresql import UUID
from sqlalchemy.ext.declarative import declared_attr
from sqlalchemy.ext.hybrid import hybrid_property
from sqlalchemy.orm import ColumnProperty, backref, relationship, validates
from sqlalchemy.util import OrderedSet
from sqlalchemy_utils import ColorType
from stdnum import imei, meid
from teal.db import (
    CASCADE_DEL,
    POLYMORPHIC_ID,
    POLYMORPHIC_ON,
    URL,
    IntEnum,
    ResourceNotFound,
    check_lower,
    check_range,
)
from teal.enums import Layouts
from teal.marshmallow import ValidationError
from teal.resource import url_for_resource

from ereuse_devicehub.db import db
from ereuse_devicehub.resources.device.metrics import Metrics
from ereuse_devicehub.resources.enums import (
    BatteryTechnology,
    CameraFacing,
    ComputerChassis,
    DataStorageInterface,
    DisplayTech,
    PrinterTechnology,
    RamFormat,
    RamInterface,
    Severity,
    TransferState,
)
from ereuse_devicehub.resources.models import (
    STR_SM_SIZE,
    Thing,
    listener_reset_field_updated_in_actual_time,
)
from ereuse_devicehub.resources.user.models import User
from ereuse_devicehub.resources.utils import hashcode


def create_code(context):
    _id = Device.query.order_by(Device.id.desc()).first() or 3
    if not _id == 3:
        _id = _id.id + 1
    return hashcode.encode(_id)


def create_phid(context, count=1):
    phid = str(Placeholder.query.filter(Placeholder.owner == g.user).count() + count)
    if (
        Placeholder.query.filter(Placeholder.owner == g.user)
        .filter(Placeholder.phid == phid)
        .count()
    ):
        return create_phid(context, count=count + 1)
    return phid


class Device(Thing):
    """Base class for any type of physical object that can be identified.

    Device partly extends `Schema's IndividualProduct <https
    ://schema.org/IndividualProduct>`_, adapting it to our
    use case.

    A device requires an identification method, ideally a serial number,
    although it can be identified only with tags too. More ideally
    both methods are used.

    Devices can contain ``Components``, which are just a type of device
    (it is a recursive relationship).
    """

    id = Column(BigInteger, Sequence('device_seq'), primary_key=True)
    id.comment = """The identifier of the device for this database. Used only
    internally for software; users should not use this.
    """
    type = Column(Unicode(STR_SM_SIZE), nullable=False)
    hid = Column(Unicode(), check_lower('hid'), unique=False)
    hid.comment = (
        """The Hardware ID (HID) is the ID traceability
    systems use to ID a device globally. This field is auto-generated
    from Devicehub using literal identifiers from the device,
    so it can re-generated *offline*.
    """
        + HID_CONVERSION_DOC
    )
    chid_dpp = Column(Unicode(), check_lower('chid'), unique=False)
    chid_dpp.comment = "Chid for identify one device front the DLT"
    model = Column(Unicode(), check_lower('model'))
    model.comment = """The model of the device in lower case.

    The model is the unambiguous, as technical as possible, denomination
    for the product. This field, among others, is used to identify
    the product.
    """
    manufacturer = Column(Unicode(), check_lower('manufacturer'))
    manufacturer.comment = """The normalized name of the manufacturer,
    in lower case.

    Although as of now Devicehub does not enforce normalization,
    users can choose a list of normalized manufacturer names
    from the own ``/manufacturers`` REST endpoint.
    """
    serial_number = Column(Unicode(), check_lower('serial_number'))
    serial_number.comment = """The serial number of the device in lower case."""
    part_number = Column(Unicode(), check_lower('part_number'))
    part_number.comment = """The part number of the device in lower case."""
    brand = db.Column(CIText())
    brand.comment = """A naming for consumers. This field can represent
    several models, so it can be ambiguous, and it is not used to
    identify the product.
    """
    generation = db.Column(db.SmallInteger, check_range('generation', 0))
    generation.comment = """The generation of the device."""
    version = db.Column(db.CIText())
    version.comment = """The version code of this device, like v1 or A001."""
    weight = Column(Float(decimal_return_scale=4), check_range('weight', 0.1, 5))
    weight.comment = """The weight of the device in Kg."""
    width = Column(Float(decimal_return_scale=4), check_range('width', 0.1, 5))
    width.comment = """The width of the device in meters."""
    height = Column(Float(decimal_return_scale=4), check_range('height', 0.1, 5))
    height.comment = """The height of the device in meters."""
    depth = Column(Float(decimal_return_scale=4), check_range('depth', 0.1, 5))
    depth.comment = """The depth of the device in meters."""
    color = Column(ColorType)
    color.comment = """The predominant color of the device."""
    production_date = Column(db.DateTime)
    production_date.comment = """The date of production of the device.
    This is timezone naive, as Workbench cannot report this data with timezone information.
    """
    variant = Column(db.CIText())
    variant.comment = """A variant or sub-model of the device."""
    sku = db.Column(db.CIText())
    sku.comment = """The Stock Keeping Unit (SKU), i.e. a
    merchant-specific identifier for a product or service.
    """
    image = db.Column(db.URL)
    image.comment = "An image of the device."

    owner_id = db.Column(
        UUID(as_uuid=True),
        db.ForeignKey(User.id),
        nullable=False,
        default=lambda: g.user.id,
    )
    owner = db.relationship(User, primaryjoin=owner_id == User.id)
    allocated = db.Column(Boolean, default=False)
    allocated.comment = "device is allocated or not."
    devicehub_id = db.Column(
        db.CIText(), nullable=True, unique=True, default=create_code
    )
    devicehub_id.comment = "device have a unique code."
    dhid_bk = db.Column(db.CIText(), nullable=True, unique=False)
    phid_bk = db.Column(db.CIText(), nullable=True, unique=False)
    active = db.Column(Boolean, default=True)
    family = db.Column(db.CIText())
    chid = db.Column(db.CIText())

    _NON_PHYSICAL_PROPS = {
        'id',
        'type',
        'created',
        'updated',
        'parent_id',
        'owner_id',
        'hid',
        'production_date',
        'color',  # these are only user-input thus volatile
        'width',
        'height',
        'depth',
        'weight',
        'brand',
        'generation',
        'production_date',
        'variant',
        'version',
        'family',
        'sku',
        'image',
        'allocated',
        'devicehub_id',
        'system_uuid',
        'active',
        'phid_bk',
        'dhid_bk',
<<<<<<< HEAD
        'chid_dpp',
=======
        'chid',
        'user_trusts',
        'chassis',
        'transfer_state',
        'receiver_id',
>>>>>>> 850278c2
    }

    __table_args__ = (
        db.Index('device_id', id, postgresql_using='hash'),
        db.Index('type_index', type, postgresql_using='hash'),
    )

    def __init__(self, **kw) -> None:
        super().__init__(**kw)
        self.set_hid()

    @property
    def reverse_actions(self) -> list:
        return reversed(self.actions)

    @property
    def manual_actions(self) -> list:
        mactions = [
            'ActionDevice',
            'Allocate',
            'DataWipe',
            'Deallocate',
            'Management',
            'Prepare',
            'Ready',
            'Recycling',
            'Refurbish',
            'ToPrepare',
            'ToRepair',
            'Use',
        ]
        return [a for a in self.actions if a in mactions]

    @property
    def actions(self) -> list:
        """All the actions where the device participated, including:

        1. Actions performed directly to the device.
        2. Actions performed to a component.
        3. Actions performed to a parent device.

        Actions are returned by descending ``created`` time.
        """
        actions_multiple = copy.copy(self.actions_multiple)
        actions_one = copy.copy(self.actions_one)
        actions = []

        for ac in actions_multiple:
            ac.real_created = ac.actions_device[0].created
            actions.append(ac)

        for ac in actions_one:
            ac.real_created = ac.created
            actions.append(ac)

        return sorted(actions, key=lambda x: x.real_created)

    @property
    def problems(self):
        """Current actions with severity.Warning or higher.

        There can be up to 3 actions: current Snapshot,
        current Physical action, current Trading action.
        """
        from ereuse_devicehub.resources.action.models import Snapshot
        from ereuse_devicehub.resources.device import states

        actions = set()
        with suppress(LookupError, ValueError):
            actions.add(self.last_action_of(Snapshot))
        with suppress(LookupError, ValueError):
            actions.add(self.last_action_of(*states.Physical.actions()))
        with suppress(LookupError, ValueError):
            actions.add(self.last_action_of(*states.Trading.actions()))
        return self._warning_actions(actions)

    @property
    def physical_properties(self) -> Dict[str, object or None]:
        """Fields that describe the physical properties of a device.

        :return A dictionary:
                - Column.
                - Actual value of the column or None.
        """
        # todo ensure to remove materialized values when start using them
        # todo or self.__table__.columns if inspect fails
        return {
            c.key: getattr(self, c.key, None)
            for c in inspect(self.__class__).attrs
            if isinstance(c, ColumnProperty)
            and not getattr(c, 'foreign_keys', None)
            and c.key not in self._NON_PHYSICAL_PROPS
        }

    @property
    def public_properties(self) -> Dict[str, object or None]:
        """Fields that describe the properties of a device than next show
           in the public page.

        :return A dictionary:
                - Column.
                - Actual value of the column or None.
        """
        non_public = ['amount', 'transfer_state', 'receiver_id']
        hide_properties = list(self._NON_PHYSICAL_PROPS) + non_public
        return {
            c.key: getattr(self, c.key, None)
            for c in inspect(self.__class__).attrs
            if isinstance(c, ColumnProperty)
            and not getattr(c, 'foreign_keys', None)
            and c.key not in hide_properties
        }

    @property
    def public_actions(self) -> List[object]:
        """Actions than we want show in public page as traceability log section
        :return a list of actions:
        """
        hide_actions = ['Price', 'EreusePrice']
        actions = [ac for ac in self.actions if ac.t not in hide_actions]
        actions.reverse()
        return actions

    @property
    def public_link(self) -> str:
        host_url = request.host_url.strip('/')
        return "{}{}".format(host_url, self.url.to_text())

    @property
    def url(self) -> urlutils.URL:
        """The URL where to GET this device."""
        return urlutils.URL(url_for_resource(Device, item_id=self.dhid))

    @property
    def rate(self):
        """The last Rate of the device."""
        with suppress(LookupError, ValueError):
            from ereuse_devicehub.resources.action.models import Rate

            return self.last_action_of(Rate)

    @property
    def price(self):
        """The actual Price of the device, or None if no price has
        ever been set."""
        with suppress(LookupError, ValueError):
            from ereuse_devicehub.resources.action.models import Price

            return self.last_action_of(Price)

    @property
    def last_action_trading(self):
        """which is the last action trading"""
        from ereuse_devicehub.resources.device import states

        with suppress(LookupError, ValueError):
            return self.last_action_of(*states.Trading.actions())

    @property
    def allocated_status(self):
        """Show the actual status of device.
        The status depend of one of this 3 actions:
            - Allocate
            - Deallocate
            - InUse (Live register)
        """
        from ereuse_devicehub.resources.device import states

        with suppress(LookupError, ValueError):
            return self.last_action_of(*states.Usage.actions())

    @property
    def physical_status(self):
        """Show the actual status of device for this owner.
        The status depend of one of this 4 actions:
            - ToPrepare
            - Prepare
            - DataWipe
            - ToRepair
            - Ready
        """
        from ereuse_devicehub.resources.device import states

        with suppress(LookupError, ValueError):
            return self.last_action_of(*states.Physical.actions())

    @property
    def status(self):
        """Show the actual status of device for this owner.
        The status depend of one of this 4 actions:
            - Use
            - Refurbish
            - Recycling
            - Management
        """
        from ereuse_devicehub.resources.device import states

        with suppress(LookupError, ValueError):
            return self.last_action_of(*states.Status.actions())

    @property
    def history_status(self):
        """Show the history of the status actions of the device.
        The status depend of one of this 4 actions:
            - Use
            - Refurbish
            - Recycling
            - Management
        """
        from ereuse_devicehub.resources.device import states

        status_actions = [ac.t for ac in states.Status.actions()]
        history = []
        for ac in self.actions:
            if ac.t not in status_actions:
                continue
            if not history:
                history.append(ac)
                continue
            if ac.rol_user == history[-1].rol_user:
                # get only the last action consecutive for the same user
                history = history[:-1] + [ac]
                continue

            history.append(ac)

        return history

    @property
    def sid(self):
        actions = []
        if self.placeholder and self.placeholder.binding:
            actions = [
                x
                for x in self.placeholder.binding.actions
                if x.t == 'Snapshot' and x.sid
            ]
        else:
            actions = [x for x in self.actions if x.t == 'Snapshot' and x.sid]

        if actions:
            return actions[0].sid

    @property
    def tradings(self):
        return {str(x.id): self.trading(x.lot) for x in self.actions if x.t == 'Trade'}

    def trading(self, lot, simple=None):  # noqa: C901
        """The trading state, or None if no Trade action has
        ever been performed to this device. This extract the posibilities for to do.
        This method is performed for show in the web.
        If you need to do one simple and generic response you can put simple=True for that."""
        if not hasattr(lot, 'trade'):
            return

        Status = {
            0: 'Trade',
            1: 'Confirm',
            2: 'NeedConfirmation',
            3: 'TradeConfirmed',
            4: 'Revoke',
            5: 'NeedConfirmRevoke',
            6: 'RevokeConfirmed',
        }

        trade = lot.trade
        user_from = trade.user_from
        user_to = trade.user_to
        status = 0
        last_user = None

        if not hasattr(trade, 'acceptances'):
            return Status[status]

        for ac in self.actions:
            if ac.t not in ['Confirm', 'Revoke']:
                continue

            if ac.user not in [user_from, user_to]:
                continue

            if ac.t == 'Confirm' and ac.action == trade:
                if status in [0, 6]:
                    if simple:
                        status = 2
                        continue
                    status = 1
                    last_user = ac.user
                    if ac.user == user_from and user_to == g.user:
                        status = 2
                    if ac.user == user_to and user_from == g.user:
                        status = 2
                    continue

                if status in [1, 2]:
                    if last_user != ac.user:
                        status = 3
                        last_user = ac.user
                    continue

                if status in [4, 5]:
                    status = 3
                    last_user = ac.user
                    continue

            if ac.t == 'Revoke' and ac.action == trade:
                if status == 3:
                    if simple:
                        status = 5
                        continue
                    status = 4
                    last_user = ac.user
                    if ac.user == user_from and user_to == g.user:
                        status = 5
                    if ac.user == user_to and user_from == g.user:
                        status = 5
                    continue

                if status in [4, 5]:
                    if last_user != ac.user:
                        status = 6
                        last_user = ac.user
                    continue

                if status in [1, 2]:
                    status = 6
                    last_user = ac.user
                    continue

        return Status[status]

    @property
    def revoke(self):
        """If the actual trading state is an revoke action, this property show
        the id of that revoke"""
        from ereuse_devicehub.resources.device import states

        with suppress(LookupError, ValueError):
            action = self.last_action_of(*states.Trading.actions())
            if action.type == 'Revoke':
                return action.id

    @property
    def physical(self):
        """The actual physical state, None otherwise."""
        from ereuse_devicehub.resources.device import states

        with suppress(LookupError, ValueError):
            action = self.last_action_of(*states.Physical.actions())
            return states.Physical(action.__class__)

    @property
    def traking(self):
        """The actual traking state, None otherwise."""
        from ereuse_devicehub.resources.device import states

        with suppress(LookupError, ValueError):
            action = self.last_action_of(*states.Traking.actions())
            return states.Traking(action.__class__)

    @property
    def usage(self):
        """The actual usage state, None otherwise."""
        from ereuse_devicehub.resources.device import states

        with suppress(LookupError, ValueError):
            action = self.last_action_of(*states.Usage.actions())
            return states.Usage(action.__class__)

    @property
    def physical_possessor(self):
        """The actual physical possessor or None.

        The physical possessor is the Agent that has physically
        the device. It differs from legal owners, usufructuarees
        or reserves in that the physical possessor does not have
        a legal relation per se with the device, but it is the one
        that has it physically. As an example, a transporter could
        be a physical possessor of a device although it does not
        own it legally.

        Note that there can only be one physical possessor per device,
        and :class:`ereuse_devicehub.resources.action.models.Receive`
        changes it.
        """
        pass
        # TODO @cayop uncomment this lines for link the possessor with the device
        # from ereuse_devicehub.resources.action.models import Receive
        # with suppress(LookupError):
        #     action = self.last_action_of(Receive)
        #     return action.agent_to

    @property
    def working(self):
        """A list of the current tests with warning or errors. A
        device is working if the list is empty.

        This property returns, for the last test performed of each type,
        the one with the worst ``severity`` of them, or ``None`` if no
        test has been executed.
        """
        from ereuse_devicehub.resources.action.models import Test

        current_tests = unique_everseen(
            (e for e in reversed(self.actions) if isinstance(e, Test)),
            key=attrgetter('type'),
        )  # last test of each type
        return self._warning_actions(current_tests)

    @property
    def verbose_name(self):
        type = self.type or ''
        manufacturer = self.manufacturer or ''
        model = self.model or ''
        return f'{type} {manufacturer} {model}'

    @property
    def dhid(self):
        if self.placeholder:
            return self.placeholder.device.devicehub_id
        if self.binding:
            return self.binding.device.devicehub_id
        return self.devicehub_id

    @property
    def my_partner(self):
        if self.placeholder and self.placeholder.binding:
            return self.placeholder.binding
        if self.binding:
            return self.binding.device
        return self

    @property
    def get_updated(self):
        if self.placeholder and self.placeholder.binding:
            return max([self.updated, self.placeholder.binding.updated])
        if self.binding:
            return max([self.updated, self.binding.device.updated])
        return self.updated

    @declared_attr
    def __mapper_args__(cls):
        """Defines inheritance.

        From `the guide <http://docs.sqlalchemy.org/en/latest/orm/
        extensions/declarative/api.html
        #sqlalchemy.ext.declarative.declared_attr>`_
        """
        args = {POLYMORPHIC_ID: cls.t}
        if cls.t == 'Device':
            args[POLYMORPHIC_ON] = cls.type
        return args

    def get_lots_for_template(self):
        lots = []
        for lot in self.lots:
            if lot.is_incoming:
                name = "IN - " + lot.name
                lots.append(name)
            if lot.is_outgoing:
                name = "OUT - " + lot.name
                lots.append(name)
            if lot.is_temporary:
                name = "TEMP - " + lot.name
                lots.append(name)
        lots.sort()
        return lots

    def phid(self):
        if self.placeholder:
            return self.placeholder.phid
        if self.binding:
            return self.binding.phid
        return ''

    def list_tags(self):
        return ', '.join([t.id for t in self.tags])

    def appearance(self):
        actions = copy.copy(self.actions)
        actions.sort(key=lambda x: x.created)
        with suppress(LookupError, ValueError, StopIteration):
            action = next(e for e in reversed(actions) if e.type == 'VisualTest')
            return action.appearance_range

    def functionality(self):
        actions = copy.copy(self.actions)
        actions.sort(key=lambda x: x.created)
        with suppress(LookupError, ValueError, StopIteration):
            action = next(e for e in reversed(actions) if e.type == 'VisualTest')
            return action.functionality_range

    def set_appearance(self, value):
        actions = copy.copy(self.actions)
        actions.sort(key=lambda x: x.created)
        with suppress(LookupError, ValueError, StopIteration):
            action = next(e for e in reversed(actions) if e.type == 'VisualTest')
            action.appearance_range = value

    def set_functionality(self, value):
        actions = copy.copy(self.actions)
        actions.sort(key=lambda x: x.created)
        with suppress(LookupError, ValueError, StopIteration):
            action = next(e for e in reversed(actions) if e.type == 'VisualTest')
            action.functionality_range = value

    def is_abstract(self):
        if self.placeholder:
            if self.placeholder.is_abstract:
                return 'Snapshot'
            if self.placeholder.binding:
                return 'Twin'
            return 'Placeholder'
        if self.binding:
            if self.binding.is_abstract:
                return 'Snapshot'
            return 'Twin'

        return ''

    def is_status(self, action):
        from ereuse_devicehub.resources.device import states

        if action.type in states.Usage.__members__:
            return "Allocate State: "

        if action.type in states.Status.__members__:
            return "Lifecycle State: "

        if action.type in states.Physical.__members__:
            return "Physical State: "

        return ""

    def get_from_db(self):
        if 'property_hid' in app.blueprints.keys():
            try:
                from modules.device.utils import get_from_db

                return get_from_db(self)
            except Exception:
                pass

        if not self.hid:
            return

        return Device.query.filter_by(
            hid=self.hid,
            owner_id=g.user.id,
            active=True,
            placeholder=None,
        ).first()

    def set_hid(self):
<<<<<<< HEAD
        with suppress(TypeError):
            self.hid = Naming.hid(
                self.type, self.manufacturer, self.model, self.serial_number
            )
            self.chid_dpp = hashlib.sha3_256(self.hid.encode('utf-8')).hexdigest()
=======
        if 'property_hid' in app.blueprints.keys():
            try:
                from modules.device.utils import set_hid

                self.hid = set_hid(self)
                self.set_chid()
                return
            except Exception:
                pass

        self.hid = "{}-{}-{}-{}".format(
            self._clean_string(self.type),
            self._clean_string(self.manufacturer),
            self._clean_string(self.model),
            self._clean_string(self.serial_number),
        ).lower()
        self.set_chid()

    def _clean_string(self, s):
        if not s:
            return ''
        return s.replace(' ', '_')

    def set_chid(self):
        if self.hid:
            self.chid = hashlib.sha3_256(self.hid.encode()).hexdigest()
>>>>>>> 850278c2

    def last_action_of(self, *types):
        """Gets the last action of the given types.

        :raise LookupError: Device has not an action of the given type.
        """
        try:
            # noinspection PyTypeHints
            actions = copy.copy(self.actions)
            actions.sort(key=lambda x: x.created)
            return next(e for e in reversed(actions) if isinstance(e, types))
        except StopIteration:
            raise LookupError(
                '{!r} does not contain actions of types {}.'.format(self, types)
            )

    def which_user_put_this_device_in_trace(self):
        """which is the user than put this device in this trade"""
        actions = copy.copy(self.actions)
        actions.reverse()
        # search the automatic Confirm
        for ac in actions:
            if ac.type == 'Trade':
                action_device = [x for x in ac.actions_device if x.device == self][0]
                if action_device.author:
                    return action_device.author

                return ac.author

    def change_owner(self, new_user):
        """util for change the owner one device"""
        if not new_user:
            return
        self.owner = new_user
        if hasattr(self, 'components'):
            for c in self.components:
                c.owner = new_user

    def reset_owner(self):
        """Change the owner with the user put the device into the trade"""
        user = self.which_user_put_this_device_in_trace()
        self.change_owner(user)

    def _warning_actions(self, actions):
        return sorted(ev for ev in actions if ev.severity >= Severity.Warning)

    def get_metrics(self):
        """
        This method get a list of values for calculate a metrics from a spreadsheet
        """
        metrics = Metrics(device=self)
        return metrics.get_metrics()

    def get_type_logo(self):
        # This is used for see one logo of type of device in the frontend
        types = {
            "Desktop": "bi bi-file-post-fill",
            "Laptop": "bi bi-laptop",
            "Server": "bi bi-server",
            "Processor": "bi bi-cpu",
            "RamModule": "bi bi-list",
            "Motherboard": "bi bi-cpu-fill",
            "NetworkAdapter": "bi bi-hdd-network",
            "GraphicCard": "bi bi-brush",
            "SoundCard": "bi bi-volume-up-fill",
            "Monitor": "bi bi-display",
            "Display": "bi bi-display",
            "ComputerMonitor": "bi bi-display",
            "TelevisionSet": "bi bi-easel",
            "TV": "bi bi-easel",
            "Projector": "bi bi-camera-video",
            "Tablet": "bi bi-tablet-landscape",
            "Smartphone": "bi bi-phone",
            "Cellphone": "bi bi-telephone",
            "HardDrive": "bi bi-hdd-stack",
            "SolidStateDrive": "bi bi-hdd",
        }
        return types.get(self.type, '')

<<<<<<< HEAD
    def register_dlt(self):
        if 'trublo' not in app.blueprints.keys() or not self.hid:
            return

        if not session.get('token_dlt'):
            return

        chid = hashlib.sha3_256(self.hid.encode('utf-8')).hexdigest()
        token_dlt = session.get('token_dlt').split(".")[1]
        api_dlt = app.config.get('API_DLT')
        if not token_dlt or not api_dlt:
            return

        api = API(api_dlt, token_dlt, "ethereum")

        api.register_device(chid)
        # result = api.register_device(chid)
=======
    def unreliable(self):
        self.user_trusts = False
        i = 0
        snapshot1 = None
        snapshots = {}

        for ac in self.actions:
            if ac.type == 'Snapshot':
                if i == 0:
                    snapshot1 = ac
                if i > 0:
                    snapshots[ac] = self.get_snapshot_file(ac)
                i += 1

        if not snapshot1:
            return

        self.create_new_device(snapshots.values())
        self.remove_snapshot(snapshots.keys())

        return

    def get_snapshot_file(self, action):
        uuid = action.uuid
        user = g.user.email
        name_file = f"*_{user}_{uuid}.json"
        tmp_snapshots = app.config['TMP_SNAPSHOTS']
        path_dir_base = os.path.join(tmp_snapshots, user)

        for _file in pathlib.Path(path_dir_base).glob(name_file):
            with open(_file) as file_snapshot:
                snapshot = file_snapshot.read()
                return json.loads(snapshot)

    def create_new_device(self, snapshots):
        from ereuse_devicehub.inventory.forms import UploadSnapshotForm

        new_snapshots = []
        for snapshot in snapshots:
            snapshot['uuid'] = str(uuid.uuid4())
            filename = "{}.json".format(snapshot['uuid'])
            new_snapshots.append((filename, snapshot))

        form = UploadSnapshotForm()
        form.result = {}
        form.snapshots = new_snapshots
        form.create_new_devices = True
        form.save(commit=False)

    def remove_snapshot(self, snapshots):
        from ereuse_devicehub.parser.models import SnapshotsLog

        for ac in snapshots:
            for slog in SnapshotsLog.query.filter_by(snapshot=ac):
                slog.snapshot_id = None
                slog.snapshot_uuid = None
            db.session.delete(ac)

    def remove_devices(self, devices):
        from ereuse_devicehub.parser.models import SnapshotsLog

        for dev in devices:
            for ac in dev.actions:
                if ac.type != 'Snapshot':
                    continue
                for slog in SnapshotsLog.query.filter_by(snapshot=ac):
                    slog.snapshot_id = None
                    slog.snapshot_uuid = None

            for c in dev.components:
                c.parent_id = None

            for tag in dev.tags:
                tag.device_id = None

            placeholder = dev.binding or dev.placeholder
            if placeholder:
                db.session.delete(placeholder.binding)
                db.session.delete(placeholder.device)
                db.session.delete(placeholder)

    def reliable(self):
        computers = Computer.query.filter_by(
            hid=self.hid,
            owner_id=g.user.id,
            active=True,
            placeholder=None,
        ).order_by(Device.created.asc())

        i = 0
        computer1 = None
        computers_to_remove = []
        for d in computers:
            if i == 0:
                d.user_trusts = True
                computer1 = d
                i += 1
                continue

            computers_to_remove.append(d)

        self.remove_devices(computers_to_remove)
        if not computer1:
            return

        snapshot1 = None
        for ac in computer1.actions_one:
            if ac.type == 'Snapshot':
                snapshot1 = ac
                break

        if not snapshot1:
            return

        return
>>>>>>> 850278c2

    def __lt__(self, other):
        return self.id < other.id

    def __str__(self) -> str:
        return '{0.t} {0.id}: model {0.model}, S/N {0.serial_number}'.format(self)

    def __format__(self, format_spec):
        if not format_spec:
            return super().__format__(format_spec)
        v = ''
        if 't' in format_spec:
            v += '{0.t} {0.model}'.format(self)
        if 's' in format_spec:
            superclass = self.__class__.mro()[1]
            if not isinstance(self, Device) and superclass != Device:
                assert issubclass(superclass, Thing)
                v += superclass.__name__ + ' '
            v += '{0.manufacturer}'.format(self)
            if self.serial_number:
                v += ' ' + self.serial_number.upper()
        return v


class DisplayMixin:
    """Base class for the Display Component and the Monitor Device."""

    size = Column(
        Float(decimal_return_scale=1), check_range('size', 2, 150), nullable=True
    )
    size.comment = """The size of the monitor in inches."""
    technology = Column(DBEnum(DisplayTech))
    technology.comment = """The technology the monitor uses to display
    the image.
    """
    resolution_width = Column(
        SmallInteger, check_range('resolution_width', 10, 20000), nullable=True
    )
    resolution_width.comment = """The maximum horizontal resolution the
    monitor can natively support in pixels.
    """
    resolution_height = Column(
        SmallInteger, check_range('resolution_height', 10, 20000), nullable=True
    )
    resolution_height.comment = """The maximum vertical resolution the
    monitor can natively support in pixels.
    """
    refresh_rate = Column(SmallInteger, check_range('refresh_rate', 10, 1000))
    contrast_ratio = Column(SmallInteger, check_range('contrast_ratio', 100, 100000))
    touchable = Column(Boolean)
    touchable.comment = """Whether it is a touchscreen."""

    @hybrid_property
    def aspect_ratio(self):
        """The aspect ratio of the display, as a fraction: ``X/Y``.

        Regular values are ``4/3``, ``5/4``, ``16/9``, ``21/9``,
        ``14/10``, ``19/10``, ``16/10``.
        """
        if self.resolution_height and self.resolution_width:
            return Fraction(self.resolution_width, self.resolution_height)
        return 0

    # noinspection PyUnresolvedReferences
    @aspect_ratio.expression
    def aspect_ratio(cls):
        # The aspect ratio to use as SQL in the DB
        # This allows comparing resolutions
        return db.func.round(cls.resolution_width / cls.resolution_height, 2)

    @hybrid_property
    def widescreen(self):
        """Whether the monitor is considered to be widescreen.

        Widescreen monitors are those having a higher aspect ratio
        greater than 4/3.
        """
        # We add a tiny extra to 4/3 to avoid precision errors
        return self.aspect_ratio > 4.001 / 3

    def __str__(self) -> str:
        if self.size:
            return '{0.t} {0.serial_number} {0.size}in ({0.aspect_ratio}) {0.technology}'.format(
                self
            )
        return '{0.t} {0.serial_number} 0in ({0.aspect_ratio}) {0.technology}'.format(
            self
        )

    def __format__(self, format_spec: str) -> str:
        v = ''
        if 't' in format_spec:
            v += '{0.t} {0.model}'.format(self)
        if 's' in format_spec:
            v += '({0.manufacturer}) S/N {0.serial_number}'.format(self)
            if self.size:
                v += '– {0.size}in ({0.aspect_ratio}) {0.technology}'.format(self)
            else:
                v += '– 0in ({0.aspect_ratio}) {0.technology}'.format(self)
        return v


class Placeholder(Thing):
    id = Column(BigInteger, Sequence('placeholder_seq'), primary_key=True)
    phid = Column(Unicode(), nullable=False, default=create_phid)
    pallet = Column(Unicode(), nullable=True)
    pallet.comment = "used for identification where from where is this placeholders"
    info = db.Column(CIText())
    components = Column(CIText())
    info.comment = "more info of placeholders"
    is_abstract = db.Column(Boolean, default=False)
    id_device_supplier = db.Column(CIText())
    id_device_supplier.comment = (
        "Identification used for one supplier of one placeholders"
    )
    id_device_internal = db.Column(CIText())
    id_device_internal.comment = "Identification used internaly for the user"
    kangaroo = db.Column(Boolean, default=False, nullable=True)

    device_id = db.Column(
        BigInteger,
        db.ForeignKey(Device.id),
        nullable=False,
    )
    device = db.relationship(
        Device,
        backref=backref(
            'placeholder', lazy=True, cascade="all, delete-orphan", uselist=False
        ),
        primaryjoin=device_id == Device.id,
    )
    device_id.comment = "datas of the placeholder"

    binding_id = db.Column(
        BigInteger,
        db.ForeignKey(Device.id),
        nullable=True,
    )
    binding = db.relationship(
        Device,
        backref=backref('binding', lazy=True, uselist=False),
        primaryjoin=binding_id == Device.id,
    )
    binding_id.comment = "binding placeholder with workbench device"
    owner_id = db.Column(
        UUID(as_uuid=True),
        db.ForeignKey(User.id),
        nullable=False,
        default=lambda: g.user.id,
    )
    owner = db.relationship(User, primaryjoin=owner_id == User.id)

    @property
    def actions(self):
        actions = list(self.device.actions) or []

        if self.binding:
            actions.extend(list(self.binding.actions))

        actions = sorted(actions, key=lambda x: x.created)
        actions.reverse()
        return actions

    @property
    def status(self):
        if self.is_abstract:
            return 'Snapshot'
        if self.binding:
            return 'Twin'
        return 'Placeholder'


class Computer(Device):
    """A chassis with components inside that can be processed
    automatically with Workbench Computer.

    Computer is broadly extended by ``Desktop``, ``Laptop``, and
    ``Server``. The property ``chassis`` defines it more granularly.
    """

    id = Column(BigInteger, ForeignKey(Device.id), primary_key=True)
    chassis = Column(DBEnum(ComputerChassis), nullable=True)
    chassis.comment = """The physical form of the computer.

    It is a subset of the Linux definition of DMI / DMI decode.
    """
    amount = Column(Integer, check_range('amount', min=0, max=100), default=0)
    owner_id = db.Column(
        UUID(as_uuid=True),
        db.ForeignKey(User.id),
        nullable=False,
        default=lambda: g.user.id,
    )
    # author = db.relationship(User, primaryjoin=owner_id == User.id)
    transfer_state = db.Column(
        IntEnum(TransferState), default=TransferState.Initial, nullable=False
    )
    transfer_state.comment = TransferState.__doc__
    receiver_id = db.Column(UUID(as_uuid=True), db.ForeignKey(User.id), nullable=True)
    receiver = db.relationship(User, primaryjoin=receiver_id == User.id)
    system_uuid = db.Column(UUID(as_uuid=True), nullable=True)
    user_trusts = db.Column(Boolean(), default=True)

    def __init__(self, *args, **kwargs) -> None:
        if args:
            chassis = ComputerChassis(args[0])
            super().__init__(chassis=chassis, **kwargs)
        else:
            super().__init__(*args, **kwargs)

    @property
    def actions(self) -> list:
        actions = copy.copy(super().actions)
        actions_parent = copy.copy(self.actions_parent)
        for ac in actions_parent:
            ac.real_created = ac.created

        return sorted(chain(actions, actions_parent), key=lambda x: x.real_created)
        # return sorted(chain(super().actions, self.actions_parent))

    @property
    def ram_size(self) -> int:
        """The total of RAM memory the computer has."""
        return sum(
            ram.size or 0 for ram in self.components if isinstance(ram, RamModule)
        )

    @property
    def data_storage_size(self) -> int:
        """The total of data storage the computer has."""
        return sum(
            ds.size or 0 for ds in self.components if isinstance(ds, DataStorage)
        )

    @property
    def processor_model(self) -> str:
        """The model of one of the processors of the computer."""
        return next(
            (p.model for p in self.components if isinstance(p, Processor)), None
        )

    @property
    def graphic_card_model(self) -> str:
        """The model of one of the graphic cards of the computer."""
        return next(
            (p.model for p in self.components if isinstance(p, GraphicCard)), None
        )

    @property
    def network_speeds(self) -> List[int]:
        """Returns two values representing the speeds of the network
        adapters of the device.

        1. The max Ethernet speed of the computer, 0 if ethernet
           adaptor exists but its speed is unknown, None if no eth
           adaptor exists.
        2. The max WiFi speed of the computer, 0 if computer has
           WiFi but its speed is unknown, None if no WiFi adaptor
           exists.
        """
        speeds = [None, None]
        for net in (c for c in self.components if isinstance(c, NetworkAdapter)):
            speeds[net.wireless] = max(net.speed or 0, speeds[net.wireless] or 0)
        return speeds

    @property
    def privacy(self):
        """Returns the privacy of all ``DataStorage`` components when
        it is not None.
        """
        components = self.components
        if self.placeholder and self.placeholder.binding:
            components = self.placeholder.binding.components

        return set(
            privacy
            for privacy in (
                hdd.privacy for hdd in components if isinstance(hdd, DataStorage)
            )
            if privacy
        )

    @property
    def external_document_erasure(self):
        """Returns the external ``DataStorage`` proof of erasure."""
        from ereuse_devicehub.resources.action.models import DataWipe

        urls = set()
        try:
            ev = self.last_action_of(DataWipe)
            urls.add(ev.document.url.to_text())
        except LookupError:
            pass

        for comp in self.components:
            if isinstance(comp, DataStorage):
                doc = comp.external_document_erasure
                if doc:
                    urls.add(doc)
        return urls

    def add_mac_to_hid(self, components_snap=None):
        """Returns the Naming.hid with the first mac of network adapter,
        following an alphabetical order.
        """
        self.set_hid()
        if not self.hid:
            return
        components = self.components if components_snap is None else components_snap
        macs_network = [
            c.serial_number
            for c in components
            if c.type == 'NetworkAdapter' and c.serial_number is not None
        ]
        macs_network.sort()
        mac = macs_network[0] if macs_network else ''
        if not mac or mac in self.hid:
            return
        mac = f"-{mac}"
        self.hid += mac

    def __format__(self, format_spec):
        if not format_spec:
            return super().__format__(format_spec)
        v = ''
        if 't' in format_spec:
            v += '{0.chassis} {0.model}'.format(self)
        elif 's' in format_spec:
            v += '({0.manufacturer})'.format(self)
            if self.serial_number:
                v += ' S/N ' + self.serial_number.upper()
        return v


class Desktop(Computer):
    pass


class Laptop(Computer):
    layout = Column(DBEnum(Layouts))
    layout.comment = """Layout of a built-in keyboard of the computer,
     if any.
     """


class Server(Computer):
    pass


class Monitor(DisplayMixin, Device):
    id = Column(BigInteger, ForeignKey(Device.id), primary_key=True)


class ComputerMonitor(Monitor):
    pass


class TelevisionSet(Monitor):
    pass


class Projector(Monitor):
    pass


class Mobile(Device):
    """A mobile device consisting of smartphones, tablets, and cellphones."""

    id = Column(BigInteger, ForeignKey(Device.id), primary_key=True)
    imei = Column(BigInteger)
    imei.comment = """The International Mobile Equipment Identity of
    the smartphone as an integer.
    """
    meid = Column(Unicode)
    meid.comment = """The Mobile Equipment Identifier as a hexadecimal
    string.
    """
    ram_size = db.Column(db.Integer, check_range('ram_size', min=128, max=36000))
    ram_size.comment = """The total of RAM of the device in MB."""
    data_storage_size = db.Column(
        db.Integer, check_range('data_storage_size', 0, 10**8)
    )
    data_storage_size.comment = """The total of data storage of the device in MB"""
    display_size = db.Column(
        db.Float(decimal_return_scale=1), check_range('display_size', min=0.1, max=30.0)
    )
    display_size.comment = """The total size of the device screen"""

    @validates('imei')
    def validate_imei(self, _, value: int):
        if value and not imei.is_valid(str(value)):
            raise ValidationError('{} is not a valid imei.'.format(value))
        return value

    @validates('meid')
    def validate_meid(self, _, value: str):
        if value and not meid.is_valid(value):
            raise ValidationError('{} is not a valid meid.'.format(value))
        return value


class Smartphone(Mobile):
    pass


class Tablet(Mobile):
    pass


class Cellphone(Mobile):
    pass


class Component(Device):
    """A device that can be inside another device."""

    id = Column(BigInteger, ForeignKey(Device.id), primary_key=True)

    parent_id = Column(BigInteger, ForeignKey(Computer.id))
    parent = relationship(
        Computer,
        backref=backref(
            'components',
            lazy=True,
            cascade=CASCADE_DEL,
            order_by=lambda: Component.id,
            collection_class=OrderedSet,
        ),
        primaryjoin=parent_id == Computer.id,
    )

    __table_args__ = (db.Index('parent_index', parent_id, postgresql_using='hash'),)

    def similar_one(self, parent: Computer, blacklist: Set[int]) -> 'Component':
        """Gets a component that:

        * has the same parent.
        * Doesn't generate HID.
        * Has same physical properties.
        :param parent:
        :param blacklist: A set of components to not to consider
                          when looking for similar ones.
        """
        assert self.hid is None, 'Don\'t use this method with a component that has HID'
        component = (
            self.__class__.query.filter_by(
                parent=parent,
                hid=None,
                owner_id=self.owner_id,
                **self.physical_properties,
            )
            .filter(~Component.id.in_(blacklist))
            .first()
        )
        if not component:
            raise ResourceNotFound(self.type)
        return component

    @property
    def actions(self) -> list:
        return sorted(chain(super().actions, self.actions_components))


class JoinedComponentTableMixin:
    @declared_attr
    def id(cls):
        return Column(BigInteger, ForeignKey(Component.id), primary_key=True)


class GraphicCard(JoinedComponentTableMixin, Component):
    memory = Column(SmallInteger, check_range('memory', min=1, max=10000))
    memory.comment = """The amount of memory of the Graphic Card in MB."""


class DataStorage(JoinedComponentTableMixin, Component):
    """A device that stores information."""

    size = Column(Integer, check_range('size', min=1, max=10**8))
    size.comment = """The size of the data-storage in MB."""
    interface = Column(DBEnum(DataStorageInterface))

    @property
    def privacy(self):
        """Returns the privacy compliance state of the data storage.

        This is, the last erasure performed to the data storage.
        """
        from ereuse_devicehub.resources.action.models import EraseBasic

        try:
            ev = self.last_action_of(EraseBasic)
        except LookupError:
            ev = None
        return ev

    def __format__(self, format_spec):
        v = super().__format__(format_spec)
        if 's' in format_spec:
            v += ' – {} GB'.format(self.size // 1000 if self.size else '?')
        return v

    @property
    def external_document_erasure(self):
        """Returns the external ``DataStorage`` proof of erasure."""
        from ereuse_devicehub.resources.action.models import DataWipe

        try:
            ev = self.last_action_of(DataWipe)
            return ev.document.url.to_text()
        except LookupError:
            return None

    @property
    def orphan(self):
        if not self.parent:
            return True

        if self.parent.placeholder and self.parent.placeholder.kangaroo:
            return True

        if self.parent.binding and self.parent.binding.kangaroo:
            return True

        return False


class HardDrive(DataStorage):
    pass


class SolidStateDrive(DataStorage):
    pass


class Motherboard(JoinedComponentTableMixin, Component):
    slots = Column(SmallInteger, check_range('slots', min=0))
    slots.comment = """PCI slots the motherboard has."""
    usb = Column(SmallInteger, check_range('usb', min=0))
    firewire = Column(SmallInteger, check_range('firewire', min=0))
    serial = Column(SmallInteger, check_range('serial', min=0))
    pcmcia = Column(SmallInteger, check_range('pcmcia', min=0))
    bios_date = Column(db.Date)
    bios_date.comment = """The date of the BIOS version."""
    ram_slots = Column(db.SmallInteger, check_range('ram_slots'))
    ram_max_size = Column(db.Integer, check_range('ram_max_size'))


class NetworkMixin:
    speed = Column(SmallInteger, check_range('speed', min=10, max=10000))
    speed.comment = """The maximum speed this network adapter can handle,
    in mbps.
    """
    wireless = Column(Boolean, nullable=False, default=False)
    wireless.comment = """Whether it is a wireless interface."""

    def __format__(self, format_spec):
        v = super().__format__(format_spec)
        if 's' in format_spec:
            v += ' – {} Mbps'.format(self.speed)
        return v


class NetworkAdapter(JoinedComponentTableMixin, NetworkMixin, Component):
    pass


class Processor(JoinedComponentTableMixin, Component):
    """The CPU."""

    speed = Column(Float, check_range('speed', 0.1, 15))
    speed.comment = """The regular CPU speed."""
    cores = Column(SmallInteger, check_range('cores', 1, 10))
    cores.comment = """The number of regular cores."""
    threads = Column(SmallInteger, check_range('threads', 1, 20))
    threads.comment = """The number of threads per core."""
    address = Column(SmallInteger, check_range('address', 8, 256))
    address.comment = """The address of the CPU: 8, 16, 32, 64, 128 or 256 bits."""
    abi = Column(Unicode, check_lower('abi'))
    abi.comment = """The Application Binary Interface of the processor."""


class RamModule(JoinedComponentTableMixin, Component):
    """A stick of RAM."""

    size = Column(SmallInteger, check_range('size', min=128, max=17000))
    size.comment = """The capacity of the RAM stick."""
    speed = Column(SmallInteger, check_range('speed', min=100, max=10000))
    interface = Column(DBEnum(RamInterface))
    format = Column(DBEnum(RamFormat))


class SoundCard(JoinedComponentTableMixin, Component):
    pass


class Display(JoinedComponentTableMixin, DisplayMixin, Component):
    """The display of a device. This is used in all devices that have
    displays but that it is not their main part, like laptops,
    mobiles, smart-watches, and so on; excluding ``ComputerMonitor``
    and ``TelevisionSet``.
    """

    pass


class Battery(JoinedComponentTableMixin, Component):
    wireless = db.Column(db.Boolean)
    wireless.comment = """If the battery can be charged wirelessly."""
    technology = db.Column(db.Enum(BatteryTechnology))
    size = db.Column(db.Integer, nullable=False)
    size.comment = """Maximum battery capacity by design, in mAh.

    Use BatteryTest's "size" to get the actual size of the battery.
    """

    @property
    def capacity(self) -> float:
        """The quantity of"""
        from ereuse_devicehub.resources.action.models import MeasureBattery

        real_size = self.last_action_of(MeasureBattery).size
        return real_size / self.size if real_size and self.size else None


class Camera(Component):
    """The camera of a device."""

    focal_length = db.Column(db.SmallInteger)
    video_height = db.Column(db.SmallInteger)
    video_width = db.Column(db.Integer)
    horizontal_view_angle = db.Column(db.Integer)
    facing = db.Column(db.Enum(CameraFacing))
    vertical_view_angle = db.Column(db.SmallInteger)
    video_stabilization = db.Column(db.Boolean)
    flash = db.Column(db.Boolean)


class ComputerAccessory(Device):
    """Computer peripherals and similar accessories."""

    id = Column(BigInteger, ForeignKey(Device.id), primary_key=True)
    pass


class SAI(ComputerAccessory):
    pass


class Keyboard(ComputerAccessory):
    layout = Column(DBEnum(Layouts))  # If we want to do it not null


class Mouse(ComputerAccessory):
    pass


class MemoryCardReader(ComputerAccessory):
    pass


class Networking(NetworkMixin, Device):
    """Routers, switches, hubs..."""

    id = Column(BigInteger, ForeignKey(Device.id), primary_key=True)


class Router(Networking):
    pass


class Switch(Networking):
    pass


class Hub(Networking):
    pass


class WirelessAccessPoint(Networking):
    pass


class Printer(Device):
    id = Column(BigInteger, ForeignKey(Device.id), primary_key=True)
    wireless = Column(Boolean, nullable=False, default=False)
    wireless.comment = """Whether it is a wireless printer."""
    scanning = Column(Boolean, nullable=False, default=False)
    scanning.comment = """Whether the printer has scanning capabilities."""
    technology = Column(DBEnum(PrinterTechnology))
    technology.comment = """Technology used to print."""
    monochrome = Column(Boolean, nullable=False, default=True)
    monochrome.comment = """Whether the printer is only monochrome."""


class LabelPrinter(Printer):
    pass


class Sound(Device):
    pass


class Microphone(Sound):
    pass


class Video(Device):
    """Devices related to video treatment."""

    pass


class VideoScaler(Video):
    pass


class Videoconference(Video):
    pass


class Cooking(Device):
    """Cooking devices."""

    pass


class Mixer(Cooking):
    pass


class DIYAndGardening(Device):
    pass


class Drill(DIYAndGardening):
    max_drill_bit_size = db.Column(db.SmallInteger)


class PackOfScrewdrivers(Device):
    pass


class Home(Device):
    pass


class Dehumidifier(Home):
    size = db.Column(db.SmallInteger)
    size.comment = """The capacity in Liters."""


class Stairs(Home):
    max_allowed_weight = db.Column(db.Integer)


class Recreation(Device):
    pass


class Bike(Recreation):
    wheel_size = db.Column(db.SmallInteger)
    gears = db.Column(db.SmallInteger)


class Racket(Recreation):
    pass


class Manufacturer(db.Model):
    """The normalized information about a manufacturer.

    Ideally users should use the names from this list when submitting
    devices.
    """

    name = db.Column(CIText(), primary_key=True)
    name.comment = """The normalized name of the manufacturer."""
    url = db.Column(URL(), unique=True)
    url.comment = """An URL to a page describing the manufacturer."""
    logo = db.Column(URL())
    logo.comment = """An URL pointing to the logo of the manufacturer."""

    __table_args__ = (
        # from https://niallburkley.com/blog/index-columns-for-like-in-postgres/
        db.Index('name_index', text('name gin_trgm_ops'), postgresql_using='gin'),
        {'schema': 'common'},
    )

    @classmethod
    def add_all_to_session(cls, session: db.Session):
        """Adds all manufacturers to session."""
        cursor = session.connection().connection.cursor()
        #: Dialect used to write the CSV

        with pathlib.Path(__file__).parent.joinpath('manufacturers.csv').open() as f:
            cursor.copy_expert('COPY common.manufacturer FROM STDIN (FORMAT csv)', f)


listener_reset_field_updated_in_actual_time(Device)


def create_code_tag(mapper, connection, device):
    """
    This function create a new tag every time than one device is create.
    this tag is the same of devicehub_id.
    """
    from ereuse_devicehub.resources.tag.model import Tag

    if isinstance(device, Computer) and not device.placeholder:
        tag = Tag(device_id=device.id, id=device.devicehub_id)
        db.session.add(tag)


# from flask_sqlalchemy import event
# event.listen(Device, 'after_insert', create_code_tag, propagate=True)


class Other(Device):
    """
    Used for put in there all devices than not have actualy a class
    """

    id = Column(BigInteger, ForeignKey(Device.id), primary_key=True)<|MERGE_RESOLUTION|>--- conflicted
+++ resolved
@@ -1,10 +1,7 @@
 import copy
 import hashlib
-<<<<<<< HEAD
-=======
 import json
 import os
->>>>>>> 850278c2
 import pathlib
 import uuid
 from contextlib import suppress
@@ -15,16 +12,10 @@
 
 from boltons import urlutils
 from citext import CIText
-<<<<<<< HEAD
-from ereuse_utils.naming import HID_CONVERSION_DOC, Naming
+from ereuse_utils.naming import HID_CONVERSION_DOC
 from ereuseapi.methods import API
 from flask import current_app as app
 from flask import g, request, session
-=======
-from ereuse_utils.naming import HID_CONVERSION_DOC
-from flask import current_app as app
-from flask import g, request
->>>>>>> 850278c2
 from more_itertools import unique_everseen
 from sqlalchemy import BigInteger, Boolean, Column
 from sqlalchemy import Enum as DBEnum
@@ -129,8 +120,6 @@
     """
         + HID_CONVERSION_DOC
     )
-    chid_dpp = Column(Unicode(), check_lower('chid'), unique=False)
-    chid_dpp.comment = "Chid for identify one device front the DLT"
     model = Column(Unicode(), check_lower('model'))
     model.comment = """The model of the device in lower case.
 
@@ -229,15 +218,11 @@
         'active',
         'phid_bk',
         'dhid_bk',
-<<<<<<< HEAD
-        'chid_dpp',
-=======
         'chid',
         'user_trusts',
         'chassis',
         'transfer_state',
         'receiver_id',
->>>>>>> 850278c2
     }
 
     __table_args__ = (
@@ -792,13 +777,10 @@
         ).first()
 
     def set_hid(self):
-<<<<<<< HEAD
         with suppress(TypeError):
             self.hid = Naming.hid(
                 self.type, self.manufacturer, self.model, self.serial_number
             )
-            self.chid_dpp = hashlib.sha3_256(self.hid.encode('utf-8')).hexdigest()
-=======
         if 'property_hid' in app.blueprints.keys():
             try:
                 from modules.device.utils import set_hid
@@ -825,7 +807,6 @@
     def set_chid(self):
         if self.hid:
             self.chid = hashlib.sha3_256(self.hid.encode()).hexdigest()
->>>>>>> 850278c2
 
     def last_action_of(self, *types):
         """Gets the last action of the given types.
@@ -905,7 +886,6 @@
         }
         return types.get(self.type, '')
 
-<<<<<<< HEAD
     def register_dlt(self):
         if 'trublo' not in app.blueprints.keys() or not self.hid:
             return
@@ -913,7 +893,6 @@
         if not session.get('token_dlt'):
             return
 
-        chid = hashlib.sha3_256(self.hid.encode('utf-8')).hexdigest()
         token_dlt = session.get('token_dlt').split(".")[1]
         api_dlt = app.config.get('API_DLT')
         if not token_dlt or not api_dlt:
@@ -921,9 +900,9 @@
 
         api = API(api_dlt, token_dlt, "ethereum")
 
-        api.register_device(chid)
+        api.register_device(self.chid)
         # result = api.register_device(chid)
-=======
+
     def unreliable(self):
         self.user_trusts = False
         i = 0
@@ -1039,7 +1018,6 @@
             return
 
         return
->>>>>>> 850278c2
 
     def __lt__(self, other):
         return self.id < other.id
