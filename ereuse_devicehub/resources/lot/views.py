--- conflicted
+++ resolved
@@ -98,16 +98,15 @@
             )
         return jsonify(ret)
 
-<<<<<<< HEAD
-    def query(self, args):
-        query = Lot.query.distinct()
-=======
     def visibility_filter(self, query):
         query = query.outerjoin(Deliverynote) \
             .filter(or_(Deliverynote.receiver_address == g.user.email,
                         Deliverynote.supplier_email == g.user.email,
                         Lot.owner_id == g.user.id))
->>>>>>> 51ab2b78
+        return query
+
+    def query(self, args):
+        query = Lot.query.distinct()
         return query
 
     def delete(self, id):
