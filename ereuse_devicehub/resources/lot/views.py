import datetime
import uuid
from collections import deque
from enum import Enum
from typing import Dict, List, Set, Union

import marshmallow as ma
import teal.cache
from flask import Response, jsonify, request
from marshmallow import Schema as MarshmallowSchema, fields as f
from teal.marshmallow import EnumField
from teal.resource import View
from sqlalchemy.orm import joinedload

from ereuse_devicehub.db import db
from ereuse_devicehub.query import things_response
from ereuse_devicehub.resources.device.models import Device, Computer
from ereuse_devicehub.resources.lot.models import Lot, Path


class LotFormat(Enum):
    UiTree = 'UiTree'


class LotView(View):
    class FindArgs(MarshmallowSchema):
        """Allowed arguments for the ``find``
        method (GET collection) endpoint
        """
        format = EnumField(LotFormat, missing=None)
        search = f.Str(missing=None)

    def post(self):
        l = request.get_json()
        lot = Lot(**l)
        db.session.add(lot)
        db.session().final_flush()
        ret = self.schema.jsonify(lot)
        ret.status_code = 201
        db.session.commit()
        return ret

    def patch(self, id):
        patch_schema = self.resource_def.SCHEMA(only=('name', 'description', 'transfer_state', 'receiver_address', 'deposit', 'deliverynote_address', 'devices', 'owner_address'), partial=True)
        l = request.get_json(schema=patch_schema)
        lot = Lot.query.filter_by(id=id).one()
<<<<<<< HEAD
        device_fields = ['transfer_state', 'receiver_address', 'deposit', 'deliverynote_address', 'owner_address']
        computers = [x for x in lot.all_devices if isinstance(x, Computer)]
=======
        if lot.transfer_state.name == 'Initial':
            # Initial lot transfer state case
            # deposit = self.get_lot_deposit(lot)
            # Do something with deposit variable
            pass
>>>>>>> 06cd114a
        for key, value in l.items():
            setattr(lot, key, value)
            if key in device_fields:
                for dev in computers:
                    setattr(dev, key, value)
        db.session.commit()
        return Response(status=204)

    def one(self, id: uuid.UUID):
        """Gets one action."""
        lot = Lot.query.filter_by(id=id).one()  # type: Lot
        return self.schema.jsonify(lot)

    @teal.cache.cache(datetime.timedelta(minutes=5))
    def find(self, args: dict):
        """Gets lots.

        By passing the value `UiTree` in the parameter `format`
        of the query you get a recursive nested suited for ui-tree::

             [
                {title: 'lot1',
                nodes: [{title: 'child1', nodes:[]}]
            ]

        Note that in this format filters are ignored.

        Otherwise it just returns the standard flat view of lots that
        you can filter.
        """
        if args['format'] == LotFormat.UiTree:
            lots = self.schema.dump(Lot.query, many=True, nested=1)
            ret = {
                'items': {l['id']: l for l in lots},
                'tree': self.ui_tree(),
                'url': request.path
            }
        else:
            query = Lot.query
            if args['search']:
                query = query.filter(Lot.name.ilike(args['search'] + '%'))
            lots = query.paginate(per_page=6 if args['search'] else 30)
            return things_response(
                self.schema.dump(lots.items, many=True, nested=0),
                lots.page, lots.per_page, lots.total, lots.prev_num, lots.next_num
            )
        return jsonify(ret)

    def delete(self, id):
        lot = Lot.query.filter_by(id=id).one()
        lot.delete()
        db.session.commit()
        return Response(status=204)

    @classmethod
    def ui_tree(cls) -> List[Dict]:
        tree = []
        for model in Path.query:  # type: Path
            path = deque(model.path.path.split('.'))
            cls._p(tree, path)
        return tree

    @classmethod
    def _p(cls, nodes: List[Dict[str, Union[uuid.UUID, List]]], path: deque):
        """Recursively creates the nested lot structure.

        Every recursive step consumes path (a deque of lot_id),
        trying to find it as the value of id in nodes, otherwise
        it adds itself. Then moves to the node's children.
        """
        lot_id = uuid.UUID(path.popleft().replace('_', '-'))
        try:
            # does lot_id exist already in node?
            node = next(part for part in nodes if lot_id == part['id'])
        except StopIteration:
            node = {
                'id': lot_id,
                'nodes': []
            }
            nodes.append(node)
        if path:
            cls._p(node['nodes'], path)

    def get_lot_deposit(self, l: Lot):
        """Return lot deposit value"""
        return l.deposit

    def change_state(self):
        """Change state of Lot"""
        pass

    def transfer_ownership_lot(self):
        """Perform a InitTransfer action to change author_id of lot"""
        pass


class LotBaseChildrenView(View):
    """Base class for adding / removing children devices and
     lots from a lot.
     """

    def __init__(self, definition: 'Resource', **kw) -> None:
        super().__init__(definition, **kw)
        self.list_args = self.ListArgs()

    def get_ids(self) -> Set[uuid.UUID]:
        args = self.QUERY_PARSER.parse(self.list_args, request, locations=('querystring',))
        return set(args['id'])

    def get_lot(self, id: uuid.UUID) -> Lot:
        return Lot.query.filter_by(id=id).one()

    # noinspection PyMethodOverriding
    def post(self, id: uuid.UUID):
        lot = self.get_lot(id)
        self._post(lot, self.get_ids())

        db.session().final_flush()
        ret = self.schema.jsonify(lot)
        ret.status_code = 201

        db.session.commit()
        return ret

    def delete(self, id: uuid.UUID):
        lot = self.get_lot(id)
        self._delete(lot, self.get_ids())
        db.session().final_flush()
        response = self.schema.jsonify(lot)
        db.session.commit()
        return response

    def _post(self, lot: Lot, ids: Set[uuid.UUID]):
        raise NotImplementedError

    def _delete(self, lot: Lot, ids: Set[uuid.UUID]):
        raise NotImplementedError


class LotChildrenView(LotBaseChildrenView):
    """View for adding and removing child lots from a lot.

    Ex. ``lot/<id>/children/id=X&id=Y``.
    """

    class ListArgs(ma.Schema):
        id = ma.fields.List(ma.fields.UUID())

    def _post(self, lot: Lot, ids: Set[uuid.UUID]):
        lot.add_children(*ids)

    def _delete(self, lot: Lot, ids: Set[uuid.UUID]):
        lot.remove_children(*ids)


class LotDeviceView(LotBaseChildrenView):
    """View for adding and removing child devices from a lot.

    Ex. ``lot/<id>/devices/id=X&id=Y``.
    """

    class ListArgs(ma.Schema):
        id = ma.fields.List(ma.fields.Integer())

    def _post(self, lot: Lot, ids: Set[int]):
        lot.devices.update(Device.query.filter(Device.id.in_(ids)))

    def _delete(self, lot: Lot, ids: Set[int]):
        lot.devices.difference_update(Device.query.filter(Device.id.in_(ids)))<|MERGE_RESOLUTION|>--- conflicted
+++ resolved
@@ -44,16 +44,8 @@
         patch_schema = self.resource_def.SCHEMA(only=('name', 'description', 'transfer_state', 'receiver_address', 'deposit', 'deliverynote_address', 'devices', 'owner_address'), partial=True)
         l = request.get_json(schema=patch_schema)
         lot = Lot.query.filter_by(id=id).one()
-<<<<<<< HEAD
         device_fields = ['transfer_state', 'receiver_address', 'deposit', 'deliverynote_address', 'owner_address']
         computers = [x for x in lot.all_devices if isinstance(x, Computer)]
-=======
-        if lot.transfer_state.name == 'Initial':
-            # Initial lot transfer state case
-            # deposit = self.get_lot_deposit(lot)
-            # Do something with deposit variable
-            pass
->>>>>>> 06cd114a
         for key, value in l.items():
             setattr(lot, key, value)
             if key in device_fields:
