import os
import uuid
from typing import Type

import boltons.urlutils
import click
import click_spinner
from flask import _app_ctx_stack, g
from flask_login import LoginManager, current_user
from flask_sqlalchemy import SQLAlchemy

import ereuse_devicehub.ereuse_utils.cli
from ereuse_devicehub.auth import Auth
from ereuse_devicehub.client import Client, UserClient
from ereuse_devicehub.commands.adduser import AddUser
from ereuse_devicehub.commands.initdatas import InitDatas

# from ereuse_devicehub.commands.reports import Report
from ereuse_devicehub.commands.users import GetToken
from ereuse_devicehub.config import DevicehubConfig
from ereuse_devicehub.db import db
from ereuse_devicehub.dummy.dummy import Dummy
from ereuse_devicehub.ereuse_utils.session import DevicehubClient
from ereuse_devicehub.resources.device.search import DeviceSearch
from ereuse_devicehub.resources.inventory import Inventory, InventoryDef
from ereuse_devicehub.resources.user.models import User
from ereuse_devicehub.teal.db import ResourceNotFound, SchemaSQLAlchemy
from ereuse_devicehub.teal.teal import Teal
from ereuse_devicehub.templating import Environment

try:
    from ereuse_devicehub.modules.commands.sync_dlt import GetMembers
except Exception:
    GetMembers = None

try:
    from ereuse_devicehub.modules.dpp.commands.register_user_dlt import RegisterUserDlt
except Exception:
    RegisterUserDlt = None

try:
    from ereuse_devicehub.modules.oidc.commands.add_member import AddMember
except Exception:
    AddMember = None

try:
    from ereuse_devicehub.modules.oidc.commands.add_member import AddClientOidc
except Exception:
    AddClientOidc = None


class Devicehub(Teal):
    test_client_class = Client
    Dummy = Dummy
    # Report = Report
    jinja_environment = Environment

    def __init__(
        self,
        inventory: str,
        config: DevicehubConfig = DevicehubConfig(),
        db: SQLAlchemy = db,
        import_name=__name__.split('.')[0],
        static_url_path=None,
        static_folder='static',
        static_host=None,
        host_matching=False,
        subdomain_matching=False,
        template_folder='templates',
        instance_path=None,
        instance_relative_config=False,
        root_path=None,
        Auth: Type[Auth] = Auth,
    ):
        assert inventory
        super().__init__(
            config,
            db,
            inventory,
            import_name,
            static_url_path,
            static_folder,
            static_host,
            host_matching,
            subdomain_matching,
            template_folder,
            instance_path,
            instance_relative_config,
            root_path,
            False,
            Auth,
        )
        self.id = inventory
        """The Inventory ID of this instance. In Teal is the app.schema."""
        self.dummy = Dummy(self)
        # self.report = Report(self)
        self.get_token = GetToken(self)
<<<<<<< HEAD
        if GetMembers:
            self.get_members = GetMembers(self)
        if RegisterUserDlt:
            self.register_user_dlt = RegisterUserDlt(self)
        if AddMember:
            self.register_user_dlt = AddMember(self)
        if AddClientOidc:
            self.register_user_dlt = AddClientOidc(self)
=======
        self.initdata = InitDatas(self)
        self.adduser = AddUser(self)
>>>>>>> c1d03e95

        @self.cli.group(
            short_help='Inventory management.',
            help='Manages the inventory {}.'.format(os.environ.get('dhi')),
        )
        def inv():
            pass

        inv.command('add')(self.init_db)
        inv.command('del')(self.delete_inventory)
        inv.command('search')(self.regenerate_search)
        self.before_request(self._prepare_request)

        self.configure_extensions()

    def configure_extensions(self):
        # configure Flask-Login
        login_manager = LoginManager()
        login_manager.init_app(self)
        login_manager.login_view = "core.login"

        @login_manager.user_loader
        def load_user(user_id):
            # TODO(@slamora) refactor when teal library has been drop.
            # `load_user` expects None if the user ID is invalid or the
            # session has expired so we need to handle Exception raised
            # by teal (it's overriding default behaviour of flask-sqlalchemy
            # which already returns None)
            try:
                return User.query.get(user_id)
            except ResourceNotFound:
                return None

    # noinspection PyMethodOverriding
    @click.option(
        '--name', '-n', default='Test 1', help='The human name of the inventory.'
    )
    @click.option(
        '--org-name',
        '-on',
        default='My Organization',
        help='The name of the default organization that owns this inventory.',
    )
    @click.option(
        '--org-id', '-oi', default='foo-bar', help='The Tax ID of the organization.'
    )
    @click.option(
        '--tag-url',
        '-tu',
        type=ereuse_devicehub.ereuse_utils.cli.URL(scheme=True, host=True, path=False),
        default='http://example.com',
        help='The base url (scheme and host) of the tag provider.',
    )
    @click.option(
        '--tag-token',
        '-tt',
        type=click.UUID,
        default='899c794e-1737-4cea-9232-fdc507ab7106',
        help='The token provided by the tag provider. It is an UUID.',
    )
    @click.option(
        '--erase/--no-erase',
        default=False,
        help='Delete the schema before? '
        'If --common is set this includes the common database.',
    )
    @click.option(
        '--common/--no-common',
        default=False,
        help='Creates common databases. Only execute if the database is empty.',
    )
    def init_db(
        self,
        name: str,
        org_name: str,
        org_id: str,
        tag_url: boltons.urlutils.URL,
        tag_token: uuid.UUID,
        erase: bool,
        common: bool,
    ):
        """Creates an inventory.

        This creates the database and adds the inventory to the
        inventory tables with the passed-in settings, and does nothing if the
        inventory already exists.

        After you create the inventory you might want to create an user
        executing *dh user add*.
        """
        assert _app_ctx_stack.top, 'Use an app context.'
        print('Initializing database...'.ljust(30), end='')
        with click_spinner.spinner():
            if erase:
                self.db.drop_all(common_schema=common)
            assert not db.has_schema(self.id), 'Schema {} already exists.'.format(
                self.id
            )
            exclude_schema = 'common' if not common else None
            self._init_db(exclude_schema=exclude_schema)
            InventoryDef.set_inventory_config(
                name, org_name, org_id, tag_url, tag_token
            )
            DeviceSearch.set_all_devices_tokens_if_empty(self.db.session)
            self._init_resources(exclude_schema=exclude_schema)
            self.db.session.commit()
        print('done.')

    def _init_db(self, exclude_schema=None) -> bool:
        if exclude_schema:
            assert isinstance(self.db, SchemaSQLAlchemy)
            self.db.create_all(exclude_schema=exclude_schema)
        else:
            self.db.create_all()

        return True

    @click.confirmation_option(
        prompt='Are you sure you want to delete the inventory {}?'.format(
            os.environ.get('dhi')
        )
    )
    def delete_inventory(self):
        """Erases an inventory.

        This removes its private database and its entry in the common
        inventory.

        This deletes users that have only access to this inventory.
        """
        InventoryDef.delete_inventory()
        self.db.session.commit()
        self.db.drop_all(common_schema=False)

    def regenerate_search(self):
        """Re-creates from 0 all the search tables."""
        DeviceSearch.regenerate_search_table(self.db.session)
        db.session.commit()
        print('Done.')

    def _prepare_request(self):
        """Prepares request stuff."""
        inv = g.inventory = Inventory.current  # type: Inventory
        g.tag_provider = DevicehubClient(
            base_url=inv.tag_provider, token=DevicehubClient.encode_token(inv.tag_token)
        )
        # NOTE: models init methods expects that current user is
        #   available on g.user (e.g. to initialize object owner)
        g.user = current_user

    def create_client(self, email='user@dhub.com', password='1234'):
        client = UserClient(self, email, password, response_wrapper=self.response_class)
        client.login()
        return client<|MERGE_RESOLUTION|>--- conflicted
+++ resolved
@@ -95,7 +95,9 @@
         self.dummy = Dummy(self)
         # self.report = Report(self)
         self.get_token = GetToken(self)
-<<<<<<< HEAD
+        self.initdata = InitDatas(self)
+        self.adduser = AddUser(self)
+
         if GetMembers:
             self.get_members = GetMembers(self)
         if RegisterUserDlt:
@@ -104,10 +106,6 @@
             self.register_user_dlt = AddMember(self)
         if AddClientOidc:
             self.register_user_dlt = AddClientOidc(self)
-=======
-        self.initdata = InitDatas(self)
-        self.adduser = AddUser(self)
->>>>>>> c1d03e95
 
         @self.cli.group(
             short_help='Inventory management.',
