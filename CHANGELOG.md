# Changelog
All notable changes to this project will be documented in this file.

The format is based on [Keep a Changelog](http://keepachangelog.com/en/1.0.0/)
and this project adheres to [Semantic Versioning](http://semver.org/spec/v2.0.0.ht
ml).

## master

## testing
<<<<<<< HEAD
- [changed] #218 add reactivit to device lots
=======
- [added] #219 add functionality to searchbar (Lots and devices)
>>>>>>> 232d40c0
- [changed] #211 Print DHID-QR label for selected devices.
- [fixed] #214 Login workflow

## [2.0.0] - 2022-03-15
First server render HTML version. Completely rewrites views of angular JS client on flask.
- [added] #193 render on backend devices and lots
- [added] #195 render on backend tags system
- [added] #196 render on backend action system
- [added] #201 render on backend Data Wipe action
- [added] #203 render on backend Trade action
- [added] #204 render on backend export files
- [added] #205 UX improvements
- [added] #208 render on backend filter for type of devices in the general list
- [changed] #191 pass to drop teal and use the pure flask and use render from flask
- [changed] #207 Create automatic tag only for Computers.
- [changed] #209 adding a new device in a lot if it is created from a lot
- [fixed] #206 fix 2 bugs about visibility devices when you are not the owner

## [1.0.12-beta]
- [changed] #187 now is possible duplicate slots of RAM.
- [changed] #188 Excel report devices allow to see device to old owners.

## [1.0.11-beta]
- [added] #186 adding property power_on_hours.

## [1.0.10-beta]
- [added] #170 can delete/deactivate devices.
- [added] #167 new actions of status devices: use, recycling, refurbish and management.
- [added] #182 adding power on hours
- [changed] #177 new structure of trade.
- [fixed] #168 can to do a trade without devices.
- [fixed] #184 clean nested of schemas of lot

## [1.0.9-beta]
- [added] #159 external document as proof of erase of disk
- [added] #162 adding lot for devices unassigned


## [1.0.8-beta]
- [fixed] #161 fixing DataStorage with bigInteger

## [1.0.7-beta]
- [added] #158 support for encrypted snapshots data
- [added] #135 adding trade system
- [added] #140 adding endpoint for download the settings for usb workbench

## [1.0.6-beta]
- [fixed] #143 biginteger instead of integer in TestDataStorage

## [1.0.5-beta]
- [added] #124 adding endpoint for extract the internal stats of use
- [added] #122 system for verify all documents that it's produced from devicehub
- [added] #127 add one code for every named tag
- [added] #131 add one code for every device
- [fixed] #138 search device with devicehubId

## [1.0.4-beta]
- [added] #95 adding endpoint for check the hash of one report
- [added] #98 adding endpoint for insert a new live
- [added] #98 adding endpoint for get all licences in one query
- [added] #102 adding endpoint for download metrics
- [changed] #114 clean blockchain of all models
- [changed] #118 deactivate manual merge
- [changed] #118 clean datas of public information of devices
- [fixed] #100 fixing bug of scheme live
- [fixed] #101 fixing bug when 2 users have one device and launch one live
- [removed] #114 remove proof system

## [1.0.3-beta]
- [added] #85 add mac of network adapter to device hid
- [changed] #94 change form of snapshot manual

## [1.0.2-beta]
- [added] #87 allocate, deallocate and live actions
- [added] #83 add owner_id in all kind of device
- [fixed] #89 save json on disk only for shapshots
- [fixed] #91 The most old time allow is 1970-01-01<|MERGE_RESOLUTION|>--- conflicted
+++ resolved
@@ -8,11 +8,8 @@
 ## master
 
 ## testing
-<<<<<<< HEAD
 - [changed] #218 add reactivit to device lots
-=======
 - [added] #219 add functionality to searchbar (Lots and devices)
->>>>>>> 232d40c0
 - [changed] #211 Print DHID-QR label for selected devices.
 - [fixed] #214 Login workflow
 
