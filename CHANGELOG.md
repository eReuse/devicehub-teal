--- conflicted
+++ resolved
@@ -6,18 +6,16 @@
 ml).
 
 ## master
-<<<<<<< HEAD
-  [1.0.2-beta]
-=======
   [1.0.3-beta]
->>>>>>> f045f596
 
 ## testing
-  [1.0.3-beta]
+  [1.0.4-beta]
+
+## [1.0.4-beta]
+- [addend] #95 adding endpoint for check the hash of one report
 
 ## [1.0.3-beta]
 - [addend] #85 add mac of network adapter to device hid
-- [addend] #95 adding endpoint for check the hash of one report
 - [changed] #94 change form of snapshot manual
 
 ## [1.0.2-beta]
