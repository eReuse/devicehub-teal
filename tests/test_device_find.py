--- conflicted
+++ resolved
@@ -176,17 +176,10 @@
 @pytest.mark.mvp
 def test_device_query(user: UserClient):
     """Checks result of inventory."""
-<<<<<<< HEAD
     snapshot, _ = user.post(conftest.file('basic.snapshot'), res=Snapshot)
     i, _ = user.get(res=Device)
     assert i['url'] == '/devices/'
-    assert i['items'][0]['url'] == '/devices/{}'.format(snapshot['device']['id'])
-=======
-    snap, _ = user.post(conftest.file('basic.snapshot'), res=Snapshot)
-    i, _ = user.get(res=Device)
-    assert i['url'] == '/devices/'
-    assert i['items'][0]['url'] == '/devices/%s' % snap['device']['devicehubID']
->>>>>>> 02fdcb1d
+    assert i['items'][0]['url'] == '/devices/%s' % snapshot['device']['devicehubID']
     pc = next(d for d in i['items'] if d['type'] == 'Desktop')
     assert len(pc['actions']) == 4
     assert len(pc['components']) == 3
