import csv
from datetime import datetime
from io import StringIO
from pathlib import Path

import pytest
import teal.marshmallow
from ereuse_utils.test import ANY

from ereuse_devicehub.client import Client, UserClient
from ereuse_devicehub.resources.action.models import Snapshot
from ereuse_devicehub.resources.documents import documents
from tests.conftest import file


@pytest.mark.mvp
def test_erasure_certificate_public_one(user: UserClient, client: Client):
    """Public user can get certificate from one device as HTML or PDF."""
    s = file('erase-sectors.snapshot')
    snapshot, _ = user.post(s, res=Snapshot)

    doc, response = user.get(res=documents.DocumentDef.t,
                               item='erasures/{}'.format(snapshot['device']['id']),
                               accept=ANY)
    assert 'html' in response.content_type
    assert '<html' in doc
    assert '2018' in doc

    doc, response = client.get(res=documents.DocumentDef.t,
                               item='erasures/{}'.format(snapshot['device']['id']),
                               query=[('format', 'PDF')],
                               accept='application/pdf')
    assert 'application/pdf' == response.content_type

    erasure = next(e for e in snapshot['actions'] if e['type'] == 'EraseSectors')

    doc, response = client.get(res=documents.DocumentDef.t,
                               item='erasures/{}'.format(erasure['id']),
                               accept=ANY)
    assert 'html' in response.content_type
    assert '<html' in doc
    assert '2018' in doc


@pytest.mark.mvp
def test_erasure_certificate_private_query(user: UserClient):
    """Logged-in user can get certificates using queries as HTML and
    PDF.
    """
    s = file('erase-sectors.snapshot')
    snapshot, response = user.post(s, res=Snapshot)

    doc, response = user.get(res=documents.DocumentDef.t,
                             item='erasures/',
                             query=[('filter', {'id': [snapshot['device']['id']]})],
                             accept=ANY)
    assert 'html' in response.content_type
    assert '<html' in doc
    assert '2018' in doc

    doc, response = user.get(res=documents.DocumentDef.t,
                             item='erasures/',
                             query=[
                                 ('filter', {'id': [snapshot['device']['id']]}),
                                 ('format', 'PDF')
                             ],
                             accept='application/pdf')
    assert 'application/pdf' == response.content_type


@pytest.mark.mvp
def test_erasure_certificate_wrong_id(client: Client):
    client.get(res=documents.DocumentDef.t, item='erasures/this-is-not-an-id',
               status=teal.marshmallow.ValidationError)


@pytest.mark.mvp
def test_export_basic_snapshot(user: UserClient):
    """Test export device information in a csv file."""
    snapshot, _ = user.post(file('basic.snapshot'), res=Snapshot)
    csv_str, _ = user.get(res=documents.DocumentDef.t,
                          item='devices/',
                          accept='text/csv',
                          query=[('filter', {'type': ['Computer']})])
    f = StringIO(csv_str)
    obj_csv = csv.reader(f, f)
    export_csv = list(obj_csv)

    # Open fixture csv and transform to list
    with Path(__file__).parent.joinpath('files').joinpath('basic.csv').open() as csv_file:
        obj_csv = csv.reader(csv_file)
        fixture_csv = list(obj_csv)

    assert isinstance(datetime.strptime(export_csv[1][8], '%c'), datetime), \
        'Register in field is not a datetime'

    # Pop dates fields from csv lists to compare them
    fixture_csv[1] = fixture_csv[1][:8] + fixture_csv[1][9:]
    export_csv[1] = export_csv[1][:8] + export_csv[1][9:]

    assert fixture_csv[0] == export_csv[0], 'Headers are not equal'
    assert fixture_csv[1] == export_csv[1], 'Computer information are not equal'


@pytest.mark.mvp
def test_export_full_snapshot(user: UserClient):
    """Test a export device with all information and a lot of components."""
    snapshot, _ = user.post(file('real-eee-1001pxd.snapshot.11'), res=Snapshot)
    csv_str, _ = user.get(res=documents.DocumentDef.t,
                          item='devices/',
                          accept='text/csv',
                          query=[('filter', {'type': ['Computer']})])
    f = StringIO(csv_str)
    obj_csv = csv.reader(f, f)
    export_csv = list(obj_csv)

    # Open fixture csv and transform to list
    with Path(__file__).parent.joinpath('files').joinpath('real-eee-1001pxd.csv').open() \
            as csv_file:
        obj_csv = csv.reader(csv_file)
        fixture_csv = list(obj_csv)

    assert isinstance(datetime.strptime(export_csv[1][8], '%c'), datetime), \
        'Register in field is not a datetime'

    # Pop dates fields from csv lists to compare them
    fixture_csv[1] = fixture_csv[1][:8] + fixture_csv[1][9:]
    export_csv[1] = export_csv[1][:8] + export_csv[1][9:]

    assert fixture_csv[0] == export_csv[0], 'Headers are not equal'
    assert fixture_csv[1] == export_csv[1], 'Computer information are not equal'


@pytest.mark.mvp
def test_export_empty(user: UserClient):
    """Test to check works correctly exporting csv without any information,
    export a placeholder device.
    """
    csv_str, _ = user.get(res=documents.DocumentDef.t,
                          accept='text/csv',
                          item='devices/')
    f = StringIO(csv_str)
    obj_csv = csv.reader(f, f)
    export_csv = list(obj_csv)

    assert len(export_csv) == 0, 'Csv is not empty'


@pytest.mark.xfail(reason='Feature not developed (Beta)')
def test_export_computer_monitor(user: UserClient):
    """Test a export device type computer monitor."""
    snapshot, _ = user.post(file('computer-monitor.snapshot'), res=Snapshot)
    csv_str, _ = user.get(res=documents.DocumentDef.t,
                          item='devices/',
                          accept='text/csv',
                          query=[('filter', {'type': ['ComputerMonitor']})])
    f = StringIO(csv_str)
    obj_csv = csv.reader(f, f)
    export_csv = list(obj_csv)
    # Open fixture csv and transform to list
    with Path(__file__).parent.joinpath('files').joinpath('computer-monitor.csv').open() \
            as csv_file:
        obj_csv = csv.reader(csv_file)
        fixture_csv = list(obj_csv)

    # Pop dates fields from csv lists to compare them
    fixture_csv[1] = fixture_csv[1][:8]
    export_csv[1] = export_csv[1][:8]

    assert fixture_csv[0] == export_csv[0], 'Headers are not equal'
    assert fixture_csv[1] == export_csv[1], 'Component information are not equal'


@pytest.mark.xfail(reason='Feature not developed (Beta)')
def test_export_keyboard(user: UserClient):
    """Test a export device type keyboard."""
    snapshot, _ = user.post(file('keyboard.snapshot'), res=Snapshot)
    csv_str, _ = user.get(res=documents.DocumentDef.t,
                          item='devices/',
                          accept='text/csv',
                          query=[('filter', {'type': ['Keyboard']})])
    f = StringIO(csv_str)
    obj_csv = csv.reader(f, f)
    export_csv = list(obj_csv)
    # Open fixture csv and transform to list
    with Path(__file__).parent.joinpath('files').joinpath('keyboard.csv').open() as csv_file:
        obj_csv = csv.reader(csv_file)
        fixture_csv = list(obj_csv)

    # Pop dates fields from csv lists to compare them
    fixture_csv[1] = fixture_csv[1][:8]
    export_csv[1] = export_csv[1][:8]

    assert fixture_csv[0] == export_csv[0], 'Headers are not equal'
    assert fixture_csv[1] == export_csv[1], 'Component information are not equal'


@pytest.mark.xfail(reason='Feature not developed (Beta)')
def test_export_multiple_different_devices(user: UserClient):
    """Test function 'Export' of multiple different device types (like
    computers, keyboards, monitors, etc..)
    """
    # Open fixture csv and transform to list
    with Path(__file__).parent.joinpath('files').joinpath('multiples_devices.csv').open() \
            as csv_file:
        fixture_csv = list(csv.reader(csv_file))
    for row in fixture_csv:
        del row[8]  # We remove the 'Registered in' column

    # Post all devices snapshots
    snapshot_pc, _ = user.post(file('real-eee-1001pxd.snapshot.11'), res=Snapshot)
    snapshot_empty, _ = user.post(file('basic.snapshot'), res=Snapshot)
    snapshot_keyboard, _ = user.post(file('keyboard.snapshot'), res=Snapshot)
    snapshot_monitor, _ = user.post(file('computer-monitor.snapshot'), res=Snapshot)

    csv_str, _ = user.get(res=documents.DocumentDef.t,
                          item='devices/',
                          query=[('filter', {'type': ['Computer', 'Keyboard', 'Monitor']})],
                          accept='text/csv')
    f = StringIO(csv_str)
    obj_csv = csv.reader(f, f)
    export_csv = list(obj_csv)

    for row in export_csv:
        del row[8]

<<<<<<< HEAD
    assert fixture_csv == export_csv


@pytest.mark.mvp
def test_report_devices_stock_control(user: UserClient, user2: UserClient):
    """Test export device information in a csv file."""
    snapshot, _ = user.post(file('basic.snapshot'), res=Snapshot)
    snapshot2, _ = user2.post(file('basic.snapshot2'), res=Snapshot)

    csv_str, _ = user.get(res=documents.DocumentDef.t,
                          item='stock/',
                          accept='text/csv',
                          query=[('filter', {'type': ['Computer']})])
    f = StringIO(csv_str)
    obj_csv = csv.reader(f, f)
    export_csv = list(obj_csv)

    # Open fixture csv and transform to list
    with Path(__file__).parent.joinpath('files').joinpath('basic-stock.csv').open() as csv_file:
        obj_csv = csv.reader(csv_file)
        fixture_csv = list(obj_csv)

    assert user.user['id'] != user2.user['id']
    assert len(export_csv) == 2

    assert isinstance(datetime.strptime(export_csv[1][5], '%c'), datetime), \
        'Register in field is not a datetime'

    # Pop dates fields from csv lists to compare them
    fixture_csv[1] = fixture_csv[1][:5] + fixture_csv[1][6:]
    export_csv[1] = export_csv[1][:5] + export_csv[1][6:]

    assert fixture_csv[0] == export_csv[0], 'Headers are not equal'
    assert fixture_csv[1] == export_csv[1], 'Computer information are not equal'
=======
    assert fixture_csv[:3] == export_csv
>>>>>>> 51ab2b78
<|MERGE_RESOLUTION|>--- conflicted
+++ resolved
@@ -224,7 +224,6 @@
     for row in export_csv:
         del row[8]
 
-<<<<<<< HEAD
     assert fixture_csv == export_csv
 
 
@@ -258,7 +257,4 @@
     export_csv[1] = export_csv[1][:5] + export_csv[1][6:]
 
     assert fixture_csv[0] == export_csv[0], 'Headers are not equal'
-    assert fixture_csv[1] == export_csv[1], 'Computer information are not equal'
-=======
-    assert fixture_csv[:3] == export_csv
->>>>>>> 51ab2b78
+    assert fixture_csv[1] == export_csv[1], 'Computer information are not equal'