--- conflicted
+++ resolved
@@ -464,7 +464,6 @@
     assert export2_csv[1][3] == 'comments,lot3,testcomment-lot3,'
 
 
-<<<<<<< HEAD
 @pytest.mark.mvp 
 def test_verify_stamp(user: UserClient, client: Client):
     """Test verify stamp of one export device information in a csv file."""
@@ -617,7 +616,8 @@
                                     'example.csv')]}, 
                               status=200)
     assert "alert alert-info" in response
-=======
+
+
 @pytest.mark.mvp
 def test_get_document_internal_stats(user: UserClient, user2: UserClient):
     """Tests for get teh internal stats."""
@@ -644,5 +644,4 @@
     obj_csv = csv.reader(f, f)
     export_csv = list(obj_csv)
 
-    assert csv_str.strip() == '""'
->>>>>>> 2115f53f
+    assert csv_str.strip() == '""'