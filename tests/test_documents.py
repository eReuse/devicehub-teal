--- conflicted
+++ resolved
@@ -229,23 +229,6 @@
 
 
 @pytest.mark.mvp
-<<<<<<< HEAD
-def test_get_document_lots(user: UserClient):
-    """Tests submitting and retreiving all lots."""
-
-    l, _ = user.post({'name': 'Lot1', 'description': 'comments,lot1,testcomment,'}, res=Lot)
-    l, _ = user.post({'name': 'Lot2', 'description': 'comments,lot2,testcomment,'}, res=Lot)
-    l, _ = user.post({'name': 'Lot3', 'description': 'comments,lot3,testcomment,'}, res=Lot)
-
-    csv_str, _ = user.get(res=documents.DocumentDef.t,
-                          item='lots/',
-                          accept='text/csv')
-    f = StringIO(csv_str)
-    obj_csv = csv.reader(f, f)
-    export_csv = list(obj_csv)
-    assert len(export_csv) == 4
-    assert export_csv[0] == ['Id', 'Name', 'Registered in', 'Description']
-=======
 def test_report_devices_stock_control(user: UserClient, user2: UserClient):
     """Test export device information in a csv file."""
     snapshot, _ = user.post(file('basic.snapshot'), res=Snapshot)
@@ -276,4 +259,22 @@
 
     assert fixture_csv[0] == export_csv[0], 'Headers are not equal'
     assert fixture_csv[1] == export_csv[1], 'Computer information are not equal'
->>>>>>> 24578e71
+    assert fixture_csv == export_csv
+
+
+@pytest.mark.mvp
+def test_get_document_lots(user: UserClient):
+    """Tests submitting and retreiving all lots."""
+
+    l, _ = user.post({'name': 'Lot1', 'description': 'comments,lot1,testcomment,'}, res=Lot)
+    l, _ = user.post({'name': 'Lot2', 'description': 'comments,lot2,testcomment,'}, res=Lot)
+    l, _ = user.post({'name': 'Lot3', 'description': 'comments,lot3,testcomment,'}, res=Lot)
+
+    csv_str, _ = user.get(res=documents.DocumentDef.t,
+                          item='lots/',
+                          accept='text/csv')
+    f = StringIO(csv_str)
+    obj_csv = csv.reader(f, f)
+    export_csv = list(obj_csv)
+    assert len(export_csv) == 4
+    assert export_csv[0] == ['Id', 'Name', 'Registered in', 'Description']