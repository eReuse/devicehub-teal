--- conflicted
+++ resolved
@@ -61,11 +61,8 @@
     app.register_blueprint(core)
     app.register_blueprint(devices)
     app.register_blueprint(labels)
-<<<<<<< HEAD
     app.register_blueprint(api)
-=======
     app.register_blueprint(workbench)
->>>>>>> 727c06c3
     app.config["SQLALCHEMY_RECORD_QUERIES"] = True
     app.config['PROFILE'] = True
     # app.wsgi_app = ProfilerMiddleware(app.wsgi_app, restrictions=[30])
