--- conflicted
+++ resolved
@@ -272,13 +272,7 @@
     assert {c['serialNumber'] for c in pc1['components']} == {'p1c3s'}
     assert all(c['parent'] == pc1_id for c in pc1['components'])
     # This last Action only
-<<<<<<< HEAD
     assert get_actions_info(pc1['actions'])[-1] == ('RateComputer', ['p1c3s'])
-=======
-    act = get_actions_info(pc1['actions'])[-1]
-    assert 'RateComputer' in act
-    assert set(act[1]) == {'p1c3s', 'p1c4s'}
->>>>>>> 5d6a84a1
     # PC2
     # We haven't changed PC2
     assert tuple(c['serialNumber'] for c in pc2['components']) == ('p2c1s',)
