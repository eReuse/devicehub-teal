--- conflicted
+++ resolved
@@ -283,11 +283,7 @@
         desktop_id = desktop.id
         devicehub_id = desktop.devicehub_id
     user.put({}, res=Tag, item='foo-bar/device/{}'.format(desktop_id), status=204)
-<<<<<<< HEAD
-    device, _ = user.get(res=Device, item=desktop_id)
-=======
     device, _ = user.get(res=Device, item=devicehub_id)
->>>>>>> 02fdcb1d
     assert device['tags'][0]['id'] == 'foo-bar'
 
     # Device already linked
