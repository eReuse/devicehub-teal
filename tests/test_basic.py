--- conflicted
+++ resolved
@@ -30,11 +30,6 @@
     assert set(docs['paths'].keys()) == {
         '/',
         '/actions/',
-<<<<<<< HEAD
-        '/apidocs',
-        '/api/inventory/',
-=======
->>>>>>> 37c43fe3
         '/allocates/',
         '/apidocs',
         '/api/inventory/',
