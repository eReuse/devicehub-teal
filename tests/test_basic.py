import pytest

from ereuse_devicehub.devicehub import Devicehub
from ereuse_devicehub.client import Client


@pytest.mark.mvp
def test_dummy(_app: Devicehub):
    """Tests the dummy cli command."""
    runner = _app.test_cli_runner()
    runner.invoke('dummy', '--yes')
    with _app.app_context():
        _app.db.drop_all()


@pytest.mark.mvp
def test_dependencies():
    with pytest.raises(ImportError):
        # Simplejson has a different signature than stdlib json
        # should be fixed though
        # noinspection PyUnresolvedReferences
        import simplejson


# noinspection PyArgumentList
@pytest.mark.mvp
def test_api_docs(client: Client):
    """Tests /apidocs correct initialization."""
    docs, _ = client.get('/apidocs')
    assert set(docs['paths'].keys()) == {
        '/actions/',
        '/apidocs',
        '/batteries/{dev1_id}/merge/{dev2_id}',
        '/bikes/{dev1_id}/merge/{dev2_id}',
        '/cameras/{dev1_id}/merge/{dev2_id}',
        '/cellphones/{dev1_id}/merge/{dev2_id}',
        '/components/{dev1_id}/merge/{dev2_id}',
        '/computer-accessories/{dev1_id}/merge/{dev2_id}',
        '/computer-monitors/{dev1_id}/merge/{dev2_id}',
        '/computers/{dev1_id}/merge/{dev2_id}',
        '/cookings/{dev1_id}/merge/{dev2_id}',
        '/data-storages/{dev1_id}/merge/{dev2_id}',
        '/dehumidifiers/{dev1_id}/merge/{dev2_id}',
        '/deliverynotes/',
        '/desktops/{dev1_id}/merge/{dev2_id}',
        '/devices/',
        '/devices/static/{filename}',
        '/devices/{dev1_id}/merge/{dev2_id}',
        '/displays/{dev1_id}/merge/{dev2_id}',
        '/diy-and-gardenings/{dev1_id}/merge/{dev2_id}',
        '/documents/devices/',
        '/documents/erasures/',
        '/documents/lots/',
        '/documents/static/{filename}',
        '/documents/stock/',
        '/drills/{dev1_id}/merge/{dev2_id}',
        '/graphic-cards/{dev1_id}/merge/{dev2_id}',
        '/hard-drives/{dev1_id}/merge/{dev2_id}',
        '/homes/{dev1_id}/merge/{dev2_id}',
        '/hubs/{dev1_id}/merge/{dev2_id}',
        '/keyboards/{dev1_id}/merge/{dev2_id}',
        '/label-printers/{dev1_id}/merge/{dev2_id}',
        '/laptops/{dev1_id}/merge/{dev2_id}',
        '/lots/',
        '/lots/{id}/children',
        '/lots/{id}/devices',
        '/manufacturers/',
        '/memory-card-readers/{dev1_id}/merge/{dev2_id}',
        '/mice/{dev1_id}/merge/{dev2_id}',
        '/microphones/{dev1_id}/merge/{dev2_id}',
        '/mixers/{dev1_id}/merge/{dev2_id}',
        '/mobiles/{dev1_id}/merge/{dev2_id}',
        '/monitors/{dev1_id}/merge/{dev2_id}',
        '/motherboards/{dev1_id}/merge/{dev2_id}',
        '/network-adapters/{dev1_id}/merge/{dev2_id}',
        '/networkings/{dev1_id}/merge/{dev2_id}',
        '/pack-of-screwdrivers/{dev1_id}/merge/{dev2_id}',
        '/printers/{dev1_id}/merge/{dev2_id}',
        '/processors/{dev1_id}/merge/{dev2_id}',
        '/proofs/',
        '/rackets/{dev1_id}/merge/{dev2_id}',
        '/ram-modules/{dev1_id}/merge/{dev2_id}',
        '/recreations/{dev1_id}/merge/{dev2_id}',
        '/routers/{dev1_id}/merge/{dev2_id}',
        '/sais/{dev1_id}/merge/{dev2_id}',
        '/servers/{dev1_id}/merge/{dev2_id}',
        '/smartphones/{dev1_id}/merge/{dev2_id}',
        '/solid-state-drives/{dev1_id}/merge/{dev2_id}',
        '/sound-cards/{dev1_id}/merge/{dev2_id}',
        '/sounds/{dev1_id}/merge/{dev2_id}',
        '/stairs/{dev1_id}/merge/{dev2_id}',
        '/switches/{dev1_id}/merge/{dev2_id}',
        '/tablets/{dev1_id}/merge/{dev2_id}',
        '/tags/',
        '/tags/{tag_id}/device/{device_id}',
        '/television-sets/{dev1_id}/merge/{dev2_id}',
        '/users/',
        '/users/login/',
<<<<<<< HEAD
        '/video-scalers/{id}/merge/',
        '/videoconferences/{id}/merge/',
        '/videos/{id}/merge/',
        '/wireless-access-points/{id}/merge/',
        '/versions/',
        '/allocates/',
        '/deallocates/',
=======
        '/video-scalers/{dev1_id}/merge/{dev2_id}',
        '/videoconferences/{dev1_id}/merge/{dev2_id}',
        '/videos/{dev1_id}/merge/{dev2_id}',
        '/wireless-access-points/{dev1_id}/merge/{dev2_id}',
        '/versions/'
>>>>>>> 1a7c58f0
    }
    assert docs['info'] == {'title': 'Devicehub', 'version': '0.2'}
    assert docs['components']['securitySchemes']['bearerAuth'] == {
        'description': 'Basic scheme with token.',
        'in': 'header',
        'description:': 'HTTP Basic scheme',
        'type': 'http',
        'scheme': 'basic',
        'name': 'Authorization'
    }
    assert len(docs['definitions']) == 123<|MERGE_RESOLUTION|>--- conflicted
+++ resolved
@@ -96,21 +96,13 @@
         '/television-sets/{dev1_id}/merge/{dev2_id}',
         '/users/',
         '/users/login/',
-<<<<<<< HEAD
-        '/video-scalers/{id}/merge/',
-        '/videoconferences/{id}/merge/',
-        '/videos/{id}/merge/',
-        '/wireless-access-points/{id}/merge/',
-        '/versions/',
-        '/allocates/',
-        '/deallocates/',
-=======
         '/video-scalers/{dev1_id}/merge/{dev2_id}',
         '/videoconferences/{dev1_id}/merge/{dev2_id}',
         '/videos/{dev1_id}/merge/{dev2_id}',
         '/wireless-access-points/{dev1_id}/merge/{dev2_id}',
         '/versions/'
->>>>>>> 1a7c58f0
+        '/allocates/',
+        '/deallocates/',
     }
     assert docs['info'] == {'title': 'Devicehub', 'version': '0.2'}
     assert docs['components']['securitySchemes']['bearerAuth'] == {
