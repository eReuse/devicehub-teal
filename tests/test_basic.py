import pytest

from ereuse_devicehub.devicehub import Devicehub
from ereuse_devicehub.client import Client


@pytest.mark.mvp
def test_dummy(_app: Devicehub):
    """Tests the dummy cli command."""
    runner = _app.test_cli_runner()
    runner.invoke('dummy', '--yes')
    with _app.app_context():
        _app.db.drop_all()


@pytest.mark.mvp
def test_dependencies():
    with pytest.raises(ImportError):
        # Simplejson has a different signature than stdlib json
        # should be fixed though
        # noinspection PyUnresolvedReferences
        import simplejson


# noinspection PyArgumentList
@pytest.mark.mvp
def test_api_docs(client: Client):
    """Tests /apidocs correct initialization."""
    docs, _ = client.get('/apidocs')
    assert set(docs['paths'].keys()) == {
        '/actions/',
        '/apidocs',
        '/allocates/',
        '/deallocates/',
        '/deliverynotes/',
        '/devices/',
        '/devices/static/{filename}',
        '/documents/static/{filename}',
        '/documents/actions/',
        '/documents/erasures/',
        '/documents/devices/',
        '/documents/stamps/',
        '/documents/wbconf/{wbtype}',
        '/documents/internalstats/',
        '/documents/stock/',
        '/documents/check/',
        '/documents/lots/',
        '/versions/',
        '/manufacturers/',
        '/licences/',
        '/lives/',
        '/lots/',
        '/lots/{id}/children',
        '/lots/{id}/devices',
        '/metrics/',
        '/tags/',
        '/tags/{tag_id}/device/{device_id}',
        '/trade-documents/',
        '/users/',
        '/users/login/',
        '/users/logout/',
        # '/devices/{dev1_id}/merge/{dev2_id}',
        # '/batteries/{dev1_id}/merge/{dev2_id}',
        # '/bikes/{dev1_id}/merge/{dev2_id}',
        # '/cameras/{dev1_id}/merge/{dev2_id}',
        # '/cellphones/{dev1_id}/merge/{dev2_id}',
        # '/components/{dev1_id}/merge/{dev2_id}',
        # '/computer-accessories/{dev1_id}/merge/{dev2_id}',
        # '/computer-monitors/{dev1_id}/merge/{dev2_id}',
        # '/computers/{dev1_id}/merge/{dev2_id}',
        # '/cookings/{dev1_id}/merge/{dev2_id}',
        # '/data-storages/{dev1_id}/merge/{dev2_id}',
        # '/dehumidifiers/{dev1_id}/merge/{dev2_id}',
        # '/desktops/{dev1_id}/merge/{dev2_id}',
        # '/displays/{dev1_id}/merge/{dev2_id}',
        # '/diy-and-gardenings/{dev1_id}/merge/{dev2_id}',
        # '/drills/{dev1_id}/merge/{dev2_id}',
        # '/graphic-cards/{dev1_id}/merge/{dev2_id}',
        # '/hard-drives/{dev1_id}/merge/{dev2_id}',
        # '/homes/{dev1_id}/merge/{dev2_id}',
        # '/hubs/{dev1_id}/merge/{dev2_id}',
        # '/keyboards/{dev1_id}/merge/{dev2_id}',
        # '/label-printers/{dev1_id}/merge/{dev2_id}',
        # '/laptops/{dev1_id}/merge/{dev2_id}',
        # '/memory-card-readers/{dev1_id}/merge/{dev2_id}',
        # '/mice/{dev1_id}/merge/{dev2_id}',
        # '/microphones/{dev1_id}/merge/{dev2_id}',
        # '/mixers/{dev1_id}/merge/{dev2_id}',
        # '/mobiles/{dev1_id}/merge/{dev2_id}',
        # '/monitors/{dev1_id}/merge/{dev2_id}',
        # '/motherboards/{dev1_id}/merge/{dev2_id}',
        # '/network-adapters/{dev1_id}/merge/{dev2_id}',
        # '/networkings/{dev1_id}/merge/{dev2_id}',
        # '/pack-of-screwdrivers/{dev1_id}/merge/{dev2_id}',
        # '/printers/{dev1_id}/merge/{dev2_id}',
        # '/processors/{dev1_id}/merge/{dev2_id}',
        # '/rackets/{dev1_id}/merge/{dev2_id}',
        # '/ram-modules/{dev1_id}/merge/{dev2_id}',
        # '/recreations/{dev1_id}/merge/{dev2_id}',
        # '/routers/{dev1_id}/merge/{dev2_id}',
        # '/sais/{dev1_id}/merge/{dev2_id}',
        # '/servers/{dev1_id}/merge/{dev2_id}',
        # '/smartphones/{dev1_id}/merge/{dev2_id}',
        # '/solid-state-drives/{dev1_id}/merge/{dev2_id}',
        # '/sound-cards/{dev1_id}/merge/{dev2_id}',
        # '/sounds/{dev1_id}/merge/{dev2_id}',
        # '/stairs/{dev1_id}/merge/{dev2_id}',
        # '/switches/{dev1_id}/merge/{dev2_id}',
        # '/tablets/{dev1_id}/merge/{dev2_id}',
        # '/television-sets/{dev1_id}/merge/{dev2_id}',
        # '/video-scalers/{dev1_id}/merge/{dev2_id}',
        # '/videoconferences/{dev1_id}/merge/{dev2_id}',
        # '/videos/{dev1_id}/merge/{dev2_id}',
        # '/wireless-access-points/{dev1_id}/merge/{dev2_id}',
    }
    assert docs['info'] == {'title': 'Devicehub', 'version': '0.2'}
    assert docs['components']['securitySchemes']['bearerAuth'] == {
        'description': 'Basic scheme with token.',
        'in': 'header',
        'description:': 'HTTP Basic scheme',
        'type': 'http',
        'scheme': 'basic',
        'name': 'Authorization'
    }
<<<<<<< HEAD
    assert len(docs['definitions']) == 122
=======
    assert len(docs['definitions']) == 121
>>>>>>> 289126a8
<|MERGE_RESOLUTION|>--- conflicted
+++ resolved
@@ -122,8 +122,4 @@
         'scheme': 'basic',
         'name': 'Authorization'
     }
-<<<<<<< HEAD
-    assert len(docs['definitions']) == 122
-=======
-    assert len(docs['definitions']) == 121
->>>>>>> 289126a8
+    assert len(docs['definitions']) == 122