--- conflicted
+++ resolved
@@ -985,53 +985,6 @@
 
     user.post(res=models.Action, data=request_post)
     # no there are transfer of devices
-<<<<<<< HEAD
-
-
-@pytest.mark.mvp
-@pytest.mark.usefixtures(conftest.app_context.__name__)
-def test_automatic_tradenote(user: UserClient, user2: UserClient):
-    """Check than there are one note when one device is insert in one trade lot"""
-    lot, _ = user.post({'name': 'MyLot'}, res=Lot)
-    request_post = {
-        'type': 'Trade',
-        'devices': [],
-        'userFrom': user.email,
-        'userTo': user2.email,
-        'price': 10,
-        'date': "2020-12-01T02:00:00+00:00",
-        'documentID': '1',
-        'lot': lot['id'],
-        'confirm': True,
-    }
-
-    user.post(res=models.Action, data=request_post)
-    trade = models.Trade.query.one()
-    assert trade.notes == []
-
-    snapshot, _ = user.post(file('basic.snapshot'), res=models.Snapshot)
-    device = Device.query.filter_by(id=snapshot['device']['id']).one()
-    # add one device
-    lot, _ = user.post({},
-                       res=Lot,
-                       item='{}/devices'.format(lot['id']),
-                       query=[('id', device.id)])
-    assert len(trade.notes) == 1
-    assert trade.notes[0].devices[0] == device
-
-    # remove one device
-    lot, _ = user.delete({},
-                       res=Lot,
-                       item='{}/devices'.format(lot['id']),
-                       query=[('id', device.id)],
-                       status=200)
-
-    assert len(trade.notes) == 2
-    assert trade.notes[0].devices[0] == device
-    assert trade.notes[0].devices[0] == trade.notes[1].devices[0]
-    assert trade.devices == OrderedSet()
-=======
->>>>>>> e4b1fc0e
 
 
 @pytest.mark.mvp
@@ -1083,63 +1036,6 @@
     )
     db.session.add(erasure)
     db.session.commit()
-
-
-@pytest.mark.mvp
-@pytest.mark.usefixtures(conftest.app_context.__name__)
-def test_endpoint_tradenote(user: UserClient, user2: UserClient):
-    """Check the normal creation and visualization of one trade note"""
-    lot, _ = user.post({'name': 'MyLot'}, res=Lot)
-    request_post = {
-        'type': 'Trade',
-        'devices': [],
-        'userFrom': user.email,
-        'userTo': user2.email,
-        'price': 10,
-        'date': "2020-12-01T02:00:00+00:00",
-        'documentID': '1',
-        'lot': lot['id'],
-        'confirm': True,
-    }
-
-    user.post(res=models.Action, data=request_post)
-    trade = models.Trade.query.one()
-
-    snapshot, _ = user.post(file('basic.snapshot'), res=models.Snapshot)
-    device = Device.query.filter_by(id=snapshot['device']['id']).one()
-    # add one device
-    lot, _ = user.post({},
-                       res=Lot,
-                       item='{}/devices'.format(lot['id']),
-                       query=[('id', device.id)])
-
-    txt = 'Text of Note'
-    request_post = {
-        'type': 'TradeNote',
-        'description': txt,
-        'devices': [device.id],
-        'trade': trade.id,
-    }
-
-    tradeNote, _ = user.post(res=models.Action, data=request_post)
-
-    assert tradeNote['devices'][0]['id'] == device.id
-    assert tradeNote['description'] == txt
-    assert tradeNote['author']['email'] == user.email
-
-    txt2 = 'Text of Note2'
-    request_post2 = {
-        'type': 'TradeNote',
-        'description': txt2,
-        'devices': [device.id],
-        'trade': trade.id,
-    }
-
-    tradeNote2, _ = user.post(res=models.Action, data=request_post2)
-    assert tradeNote2['description'] == txt2
-
-    tradeNote3, _ = user.get(res=models.Action, item=tradeNote2['id'])
-    assert tradeNote3['id'] == tradeNote2['id']
 
 
 @pytest.mark.mvp
